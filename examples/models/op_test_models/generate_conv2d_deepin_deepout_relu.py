#!/usr/bin/env python
#
# Copyright (c) 2018-2019, XMOS Ltd, All rights reserved
from pathlib import Path
from tflite2xcore.model_generation import utils
import tensorflow as tf
import op_test_models_common as common

DEFAULT_INPUTS = 32
DEFAULT_OUTPUTS = 16
DEFAULT_HEIGHT = 5
DEFAULT_WIDTH = DEFAULT_HEIGHT
DEFAULT_KERNEL_HEIGHT = 3
DEFAULT_KERNEL_WIDTH = DEFAULT_KERNEL_HEIGHT
DEFAULT_PADDING = 'same'
DEFAULT_PATH = Path(__file__).parent.joinpath(
    'debug', 'conv2d_deepin_deepout_relu').resolve()
DEFAULT_NUM_THREADS = 1


<<<<<<< HEAD
class Conv2dDeepinDeepoutRelu(common.OpTestDefaultConvModel):
=======
class Conv2dDeepinDeepoutRelu(common.OpTestDeepoutConvModel):
>>>>>>> 2472dc0d
    def build_core_model(self, *args, **kwargs):
        input_channels = args[4]
        K_h, K_w = args[0], args[1]
        assert input_channels % 32 == 0, "# of input channels must be multiple of 32"
        assert K_h != 1 or K_w != 1, "1x1 kernel is not allowed for DIDO testing"
        super().build_core_model(*args, **kwargs)


def main(raw_args=None):
    parser = common.OpTestConvParser(defaults={
        'path': DEFAULT_PATH,
        'inputs': DEFAULT_INPUTS,
        'outputs': DEFAULT_OUTPUTS,
        'width': DEFAULT_WIDTH,
        'height': DEFAULT_HEIGHT,
        'padding': DEFAULT_PADDING,
        'kernel_width': DEFAULT_KERNEL_WIDTH,
        'kernel_height': DEFAULT_KERNEL_HEIGHT,
        'inits': {
            'input_init': {
                'type': common.OpTestInitializers.UNIF,
                'help': "Initializer for input data distribution."
            },
            'weight_init': {
                'type': common.OpTestInitializers.UNIF,
                'help': "Initializer for weight distribution."
            },
            'bias_init': {
                'type': common.OpTestInitializers.CONST,
                'help': "Initializer for bias distribution."
            }
        }
    })
    parser.add_argument(
        '-par', '--num_threads', type=int, default=DEFAULT_NUM_THREADS,
        help='Number of parallel threads for xcore.ai optimization.')
    args = parser.parse_args(raw_args)
    utils.set_gpu_usage(False, args.verbose)

    model = Conv2dDeepinDeepoutRelu('conv2d_deepin_deepout_relu', args.path)
    model.run(num_threads=args.num_threads,
              input_channels=args.inputs,
              output_channels=args.outputs,
              height=args.height,
              width=args.width,
              K_h=args.kernel_height,
              K_w=args.kernel_width,
              padding=args.padding,
              **args.inits)


if __name__ == "__main__":
    main()<|MERGE_RESOLUTION|>--- conflicted
+++ resolved
@@ -18,11 +18,7 @@
 DEFAULT_NUM_THREADS = 1
 
 
-<<<<<<< HEAD
-class Conv2dDeepinDeepoutRelu(common.OpTestDefaultConvModel):
-=======
 class Conv2dDeepinDeepoutRelu(common.OpTestDeepoutConvModel):
->>>>>>> 2472dc0d
     def build_core_model(self, *args, **kwargs):
         input_channels = args[4]
         K_h, K_w = args[0], args[1]
