#!/usr/bin/env python
#
# Copyright (c) 2018-2019, XMOS Ltd, All rights reserved
import argparse
from pathlib import Path
from tflite2xcore.model_generation import utils
import tensorflow as tf
import op_test_models_common as common

DEFAULT_OUTPUTS = 8
DEFAULT_HEIGHT = 5
DEFAULT_WIDTH = DEFAULT_HEIGHT
DEFAULT_KERNEL_HEIGHT = 3
DEFAULT_KERNEL_WIDTH = DEFAULT_KERNEL_HEIGHT
<<<<<<< HEAD
DEFAULT_PADDING = "same"
DEFAULT_PATH = Path(__file__).parent.joinpath("debug", "depthwise_conv2d").resolve()
=======
DEFAULT_PADDING = 'same'
DEFAULT_PATH = Path(__file__).parent.joinpath(
    'debug', 'depthwise_conv2d').resolve()
DEFAULT_NUM_THREADS = 1
>>>>>>> 1294d794


class DepthwiseConv2D(common.OpTestDefaultModel):
    def build_core_model(
        self, K_h, K_w, height, width, output_channels, *, padding, strides, **inits
    ):
        assert output_channels % 4 == 0, "# of output channels must be multiple of 4"
        self.input_init = inits["input_init"]
        self.core_model = tf.keras.Sequential(
            name=self.name,
            layers=[
                tf.keras.layers.DepthwiseConv2D(
                    kernel_size=(K_h, K_w),
                    depth_multiplier=1,
                    padding=padding,
                    strides=strides,
                    input_shape=(height, width, output_channels),
                    bias_initializer=inits["bias_init"],
                    depthwise_initializer=inits["weight_init"],
                )
            ],
        )


def main(raw_args=None):
    parser = common.OpTestConvParser(
        defaults={
            "path": DEFAULT_PATH,
            "inputs": -1,
            "outputs": DEFAULT_OUTPUTS,
            "width": DEFAULT_WIDTH,
            "height": DEFAULT_HEIGHT,
            "padding": DEFAULT_PADDING,
            "kernel_width": DEFAULT_KERNEL_WIDTH,
            "kernel_height": DEFAULT_KERNEL_HEIGHT,
            "inits": {
                "input_init": {"type": common.OpTestInitializers.UNIF},
                "weight_init": {"type": common.OpTestInitializers.UNIF},
                "bias_init": {"type": common.OpTestInitializers.CONST},
            },
        }
    )
    parser.add_argument(
        "-in", "--inputs", type=int, default=-1, choices=[-1], help=argparse.SUPPRESS
    )
    parser.add_argument(  # TODO: use the a better parser for this after the conv2d enhancements
        "-st",
        "--strides",
        nargs=2,
        type=int,
        default=[1, 1],
        help=f"Strides, vertical first",
    )
    parser.add_argument(
        '-par', '--num_threads', type=int, default=DEFAULT_NUM_THREADS,
        help='Number of parallel threads for xcore.ai optimization.')
    args = parser.parse_args(raw_args)
    args.strides = tuple(args.strides)  # TODO: fix this

<<<<<<< HEAD
    model = DepthwiseConv2D("depthwise_conv2d", args.path)
    model.build(
        args.kernel_height,
        args.kernel_width,
        args.height,
        args.width,
        args.outputs,
        padding=args.padding,
        strides=args.strides,
        **args.inits,
    )
    model.run()
=======
    model = DepthwiseConv2D('depthwise_conv2d', args.path)
    model.build(args.kernel_height, args.kernel_width,
                args.height, args.width,
                args.outputs,
                padding=args.padding,
                strides=args.strides,
                **args.inits)
    model.run(num_threads=args.num_threads)
>>>>>>> 1294d794


if __name__ == "__main__":
    main()<|MERGE_RESOLUTION|>--- conflicted
+++ resolved
@@ -12,15 +12,9 @@
 DEFAULT_WIDTH = DEFAULT_HEIGHT
 DEFAULT_KERNEL_HEIGHT = 3
 DEFAULT_KERNEL_WIDTH = DEFAULT_KERNEL_HEIGHT
-<<<<<<< HEAD
 DEFAULT_PADDING = "same"
 DEFAULT_PATH = Path(__file__).parent.joinpath("debug", "depthwise_conv2d").resolve()
-=======
-DEFAULT_PADDING = 'same'
-DEFAULT_PATH = Path(__file__).parent.joinpath(
-    'debug', 'depthwise_conv2d').resolve()
 DEFAULT_NUM_THREADS = 1
->>>>>>> 1294d794
 
 
 class DepthwiseConv2D(common.OpTestDefaultModel):
@@ -75,12 +69,15 @@
         help=f"Strides, vertical first",
     )
     parser.add_argument(
-        '-par', '--num_threads', type=int, default=DEFAULT_NUM_THREADS,
-        help='Number of parallel threads for xcore.ai optimization.')
+        "-par",
+        "--num_threads",
+        type=int,
+        default=DEFAULT_NUM_THREADS,
+        help="Number of parallel threads for xcore.ai optimization.",
+    )
     args = parser.parse_args(raw_args)
     args.strides = tuple(args.strides)  # TODO: fix this
 
-<<<<<<< HEAD
     model = DepthwiseConv2D("depthwise_conv2d", args.path)
     model.build(
         args.kernel_height,
@@ -92,17 +89,7 @@
         strides=args.strides,
         **args.inits,
     )
-    model.run()
-=======
-    model = DepthwiseConv2D('depthwise_conv2d', args.path)
-    model.build(args.kernel_height, args.kernel_width,
-                args.height, args.width,
-                args.outputs,
-                padding=args.padding,
-                strides=args.strides,
-                **args.inits)
     model.run(num_threads=args.num_threads)
->>>>>>> 1294d794
 
 
 if __name__ == "__main__":
