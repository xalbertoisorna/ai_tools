--- conflicted
+++ resolved
@@ -17,11 +17,7 @@
     'debug', 'conv2d_shallowin_deepout_relu').resolve()
 
 
-<<<<<<< HEAD
-class Conv2dShallowinDeepoutRelu(common.OpTestDefaultConvModel):
-=======
 class Conv2dShallowinDeepoutRelu(common.OpTestDeepoutConvModel):
->>>>>>> 2472dc0d
     def build_core_model(self, *args, **kwargs):
         K_w, input_channels = args[1], args[4]
         assert input_channels <= 4, "Number of input channels must be at most 4"
