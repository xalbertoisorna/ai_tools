--- conflicted
+++ resolved
@@ -62,17 +62,8 @@
 class OpTestDefaultConvModel(OpTestDefaultModel):
     def build_core_model(
             self, K_h, K_w, height, width, input_channels, output_channels, *,
-<<<<<<< HEAD
             padding, **inits):
-        assert output_channels % 16 == 0, "# of output channels must be multiple of 16"
-        assert K_h % 2 == 1, "kernel height must be odd"
-        assert K_w % 2 == 1, "kernel width must be odd"
         self.input_init = inits['input_init']
-=======
-            padding, bias_init, weight_init, input_init):
-        self.input_init = input_init
-
->>>>>>> 2472dc0d
         try:
             self.core_model = tf.keras.Sequential(
                 name=self.name,
@@ -106,6 +97,15 @@
             xcore_num_threads=num_threads if num_threads else None)
 
 
+class OpTestDeepoutConvModel(OpTestDefaultConvModel):
+    def build_core_model(self, *args, **kwargs):
+        K_h, K_w, _, _, _, output_channels = args
+        assert output_channels % 16 == 0, "# of output channels must be multiple of 16"
+        assert K_h % 2 == 1, "kernel height must be odd"
+        assert K_w % 2 == 1, "kernel width must be odd"
+        super().build_core_model(*args, **kwargs)
+
+
 class OpTestDefaultFCModel(KerasModel):
     def build(self, input_dim, output_dim, **inits):
         super().build()
@@ -218,14 +218,6 @@
 #                                   PARSERS
 #  ----------------------------------------------------------------------------
 
-class OpTestDeepoutConvModel(DefaultOpTestConvModel):
-    def build_core_model(self, *args, **kwargs):
-        K_h, K_w, _, _, _, output_channels = args
-        assert output_channels % 16 == 0, "# of output channels must be multiple of 16"
-        assert K_h % 2 == 1, "kernel height must be odd"
-        assert K_w % 2 == 1, "kernel width must be odd"
-        super().build_core_model(*args, **kwargs)
-
 
 class OpTestInitializers(Enum):
     UNIF = "unif"
@@ -379,6 +371,7 @@
         if 'padding' in defaults:
             self.add_argument(
                 "-pd", "--padding", type=str, default=defaults["padding"],
+                choices=['same', 'valid'],
                 help="Padding mode",
             )
 
