--- conflicted
+++ resolved
@@ -22,12 +22,8 @@
 DEFAULT_PATH = Path(__file__).parent.joinpath("debug", "avgpool2d").resolve()
 
 
-<<<<<<< HEAD
-class DefaultAvgPool2DModel(common.DefaultOpTestModel):
-=======
 # TODO: refactor this since other single op models also use something similar
-class DefaultPool2DModel(KerasModel):
->>>>>>> 738a13f3
+class DefaultPool2DModel(common.DefaultOpTestModel):
     @abstractmethod
     def build_core_model(self, *args, **kwargs):
         pass
@@ -43,22 +39,6 @@
         self.core_model.summary()
 
 
-<<<<<<< HEAD
-class AvgPool2D(DefaultAvgPool2DModel):
-    def build_core_model(
-        self, height, width, input_channels, *, pool_size, strides, padding
-    ):
-        assert input_channels % 4 == 0, "# of input channels must be multiple of 4"
-        assert padding.lower() == "valid", "padding mode must be valid"
-        assert (
-            height % 2 == 1
-            or width % 2 == 1
-            or pool_size[0] != 2
-            or pool_size[1] != 2
-            or strides[0] != 2
-            or strides[1] != 2
-        ), "parameters must differ from what avgpool2d_2x2 can match"
-=======
 class AvgPool2D(DefaultPool2DModel):
     def build_core_model(self, height, width, input_channels,
                          *, pool_size, strides, padding):
@@ -69,7 +49,6 @@
                     and strides[0] == 2 and strides[1] == 2), "same padding is only allowed for the common 2x2 case"
         else:
             assert padding.lower() == 'valid', f"invalid padding mode '{padding}'"
->>>>>>> 738a13f3
 
         self.core_model = tf.keras.Sequential(
             name=self.name,
@@ -84,53 +63,20 @@
         )
 
 
-def main(
-    path=DEFAULT_PATH,
-    *,
-    input_channels=DEFAULT_INPUTS,
-    height=DEFAULT_HEIGHT,
-    width=DEFAULT_WIDTH,
-    pool_size=DEFAULT_POOL_SIZE,
-    strides=DEFAULT_STRIDES,
-    padding=DEFAULT_PADDING,
-):
+def main(path=DEFAULT_PATH, *,
+         input_channels=DEFAULT_INPUTS,
+         height=DEFAULT_HEIGHT,
+         width=DEFAULT_WIDTH,
+         pool_size=DEFAULT_POOL_SIZE,
+         strides=DEFAULT_STRIDES,
+         padding=DEFAULT_PADDING):
     model = AvgPool2D("avgpool2d", Path(path))
-    model.build(
-        height,
-        width,
-        input_channels,
-        pool_size=pool_size,
-        strides=strides,
-        padding=padding,
-    )
+    model.build(height, width, input_channels,
+                pool_size=pool_size, strides=strides, padding=padding)
     model.run()
 
 
-<<<<<<< HEAD
-=======
-# TODO: refactor
-class DefaultPool2DParser(argparse.ArgumentParser):
-    def __init__(self, *args, defaults, **kwargs):
-        kwargs['formatter_class'] = argparse.ArgumentDefaultsHelpFormatter
-        super().__init__(*args, **kwargs)
-        self.add_argument(
-            '-path', nargs='?', default=defaults['path'],
-            help='Path to a directory where models and data will be saved in subdirectories.')
-        self.add_argument(
-            '-in', '--inputs', type=int, default=defaults['inputs'],
-            help='Number of input channels')
-        self.add_argument(
-            '-hi', '--height', type=int, default=defaults['height'],
-            help='Height of input image')
-        self.add_argument(
-            '-wi', '--width', type=int, default=defaults['width'],
-            help='Width of input image')
-        self.add_argument(
-            '-v', '--verbose', action='store_true', default=False,
-            help='Verbose mode.')
-
-
->>>>>>> 738a13f3
+# TODO: this should become part of the parser
 def strides_pool_arg_handler(args):
     parameters = {
         "strides": (DEFAULT_STRIDE_HEIGHT, DEFAULT_STRIDE_WIDTH),
@@ -144,51 +90,26 @@
                 f"The {k} argument must be at most 2 numbers."
             )
         else:
-            print(params)
             arguments[k] = tuple(params) if len(params) == 2 else (params[0],) * 2
 
-    print(str(arguments))
     return arguments
 
 
 if __name__ == "__main__":
-<<<<<<< HEAD
-    parser = common.OpTestDimParser(
-        defaults={
-            "path": DEFAULT_PATH,
-            "inputs": DEFAULT_INPUTS,
-            "height": DEFAULT_HEIGHT,
-            "width": DEFAULT_WIDTH,
-            "padding": DEFAULT_PADDING,
-        }
-    )
-=======
-    parser = DefaultPool2DParser(defaults={
+    parser = common.OpTestDimParser(defaults={
         'path': DEFAULT_PATH,
         'inputs': DEFAULT_INPUTS,
         'height': DEFAULT_HEIGHT,
-        'width': DEFAULT_WIDTH
+        'width': DEFAULT_WIDTH,
+        'padding': DEFAULT_PADDING,
     })
->>>>>>> 738a13f3
     parser.add_argument(
-        "-st",
-        "--strides",
-        nargs="+",
-        type=int,
-        default=argparse.SUPPRESS,
+        "-st", "--strides", nargs="+", type=int, default=argparse.SUPPRESS,
         help="Strides, vertical first "
         f"(default: {DEFAULT_STRIDE_HEIGHT} {DEFAULT_STRIDE_WIDTH})",
     )
     parser.add_argument(
-<<<<<<< HEAD
-        "-po",
-        "--pool_size",
-        nargs="*",
-        type=int,
-        default=argparse.SUPPRESS,
-=======
         '-po', '--pool_size', nargs='+', type=int, default=argparse.SUPPRESS,
->>>>>>> 738a13f3
         help="Pool size:, vertical first "
         f"(default: {DEFAULT_POOL_HEIGHT} {DEFAULT_POOL_WIDTH})",
     )
@@ -198,13 +119,10 @@
     utils.set_gpu_usage(False, args.verbose)
 
     strides_pool = strides_pool_arg_handler(args)
-    
 
-    main(
-        path=args.path,
-        input_channels=args.inputs,
-        height=args.height,
-        width=args.width,
-        padding=args.padding,
-        **strides_pool,
-    )+    main(path=args.path,
+         input_channels=args.inputs,
+         height=args.height,
+         width=args.width,
+         padding=args.padding,
+         **strides_pool)