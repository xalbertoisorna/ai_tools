#!/usr/bin/env python
#
# Copyright (c) 2018-2019, XMOS Ltd, All rights reserved
from abc import abstractmethod
import argparse
from pathlib import Path
from tflite2xcore.model_generation import utils
import tensorflow as tf
import op_test_models_common as common

DEFAULT_INPUTS = 36
DEFAULT_HEIGHT = 5
DEFAULT_WIDTH = 9
DEFAULT_POOL_HEIGHT = 3
DEFAULT_POOL_WIDTH = 5
DEFAULT_POOL_SIZE = (DEFAULT_POOL_HEIGHT, DEFAULT_POOL_WIDTH)
DEFAULT_PADDING = "valid"
DEFAULT_STRIDE_HEIGHT = 1
DEFAULT_STRIDE_WIDTH = 2
DEFAULT_STRIDES = (DEFAULT_STRIDE_HEIGHT, DEFAULT_STRIDE_WIDTH)
DEFAULT_PATH = Path(__file__).parent.joinpath("debug", "avgpool2d").resolve()


# TODO: refactor this since other single op models also use something similar
class DefaultPool2DModel(common.DefaultOpTestModel):
    @abstractmethod
    def build_core_model(self, *args, **kwargs):
        pass

    def build(self, *args, **kwargs):
        self._prep_backend()
        self.build_core_model(*args, **kwargs)
        self.core_model.compile(
            optimizer="adam",
            loss="sparse_categorical_crossentropy",
            metrics=["accuracy"],
        )
        self.core_model.summary()


<<<<<<< HEAD
class AvgPool2D(DefaultAvgPool2DModel):
    def build_core_model(self, height, width, input_channels, *, pool_size,
                         strides, padding):
        assert input_channels % 4 == 0, "# of input channels must be multiple of 4"
        assert padding.lower() == "valid", "padding mode must be valid"
        assert (height % 2 == 1 or width % 2 == 1 or pool_size[0] != 2
                or pool_size[1] != 2 or strides[0] != 2 or strides[1] != 2
                ), "parameters must differ from what avgpool2d_2x2 can match"
=======
class AvgPool2D(DefaultPool2DModel):
    def build_core_model(self, height, width, input_channels,
                         *, pool_size, strides, padding):
        assert input_channels % 4 == 0, "# of input channels must be multiple of 4"
        if padding.lower() == 'same':
            assert (height % 2 == 0 and width % 2 == 0
                    and pool_size[0] == 2 and pool_size[1] == 2
                    and strides[0] == 2 and strides[1] == 2), "same padding is only allowed for the common 2x2 case"
        else:
            assert padding.lower() == 'valid', f"invalid padding mode '{padding}'"
>>>>>>> 2998c4b7

        self.core_model = tf.keras.Sequential(
            name=self.name,
            layers=[
                tf.keras.layers.AveragePooling2D(
                    pool_size=pool_size,
                    strides=strides,
                    padding=padding,
                    input_shape=(height, width, input_channels),
                )
            ],
        )


<<<<<<< HEAD
def main(path=DEFAULT_PATH,
         *,
=======
def main(path=DEFAULT_PATH, *,
>>>>>>> 2998c4b7
         input_channels=DEFAULT_INPUTS,
         height=DEFAULT_HEIGHT,
         width=DEFAULT_WIDTH,
         pool_size=DEFAULT_POOL_SIZE,
         strides=DEFAULT_STRIDES,
         padding=DEFAULT_PADDING):
    model = AvgPool2D("avgpool2d", Path(path))
<<<<<<< HEAD
    model.build(
        height,
        width,
        input_channels,
        padding=padding,
        pool_size=pool_size,
        strides=strides,
    )
    model.run()


if __name__ == "__main__":
    parser = common.OpTestPoolStridesParser(
        defaults={
            "path": DEFAULT_PATH,
            "inputs": DEFAULT_INPUTS,
            "height": DEFAULT_HEIGHT,
            "width": DEFAULT_WIDTH,
            "padding": DEFAULT_PADDING,
            "strides": DEFAULT_STRIDES,
            "pool_size": DEFAULT_POOL_SIZE
        })
=======
    model.build(height, width, input_channels,
                pool_size=pool_size, strides=strides, padding=padding)
    model.run()


# TODO: this should become part of the parser
def strides_pool_arg_handler(args):
    parameters = {
        "strides": (DEFAULT_STRIDE_HEIGHT, DEFAULT_STRIDE_WIDTH),
        "pool_size": (DEFAULT_POOL_HEIGHT, DEFAULT_POOL_WIDTH),
    }
    arguments = {k: vars(args)[k] for k in parameters if k in vars(args)}
    for k in arguments:
        params = arguments[k]
        if len(params) > 2:
            raise argparse.ArgumentTypeError(
                f"The {k} argument must be at most 2 numbers."
            )
        else:
            arguments[k] = tuple(params) if len(params) == 2 else (params[0],) * 2

    return arguments


if __name__ == "__main__":
    parser = common.OpTestDimParser(defaults={
        'path': DEFAULT_PATH,
        'inputs': DEFAULT_INPUTS,
        'height': DEFAULT_HEIGHT,
        'width': DEFAULT_WIDTH,
        'padding': DEFAULT_PADDING,
    })
    parser.add_argument(
        "-st", "--strides", nargs="+", type=int, default=argparse.SUPPRESS,
        help="Strides, vertical first "
        f"(default: {DEFAULT_STRIDE_HEIGHT} {DEFAULT_STRIDE_WIDTH})",
    )
    parser.add_argument(
        '-po', '--pool_size', nargs='+', type=int, default=argparse.SUPPRESS,
        help="Pool size:, vertical first "
        f"(default: {DEFAULT_POOL_HEIGHT} {DEFAULT_POOL_WIDTH})",
    )
>>>>>>> 2998c4b7
    args = parser.parse_args()

    utils.set_verbosity(args.verbose)
    utils.set_gpu_usage(False, args.verbose)

    strides_pool = common.strides_pool_arg_handler(args)

    main(path=args.path,
         input_channels=args.inputs,
         height=args.height,
         width=args.width,
         padding=args.padding,
         **strides_pool)<|MERGE_RESOLUTION|>--- conflicted
+++ resolved
@@ -1,8 +1,6 @@
 #!/usr/bin/env python
 #
 # Copyright (c) 2018-2019, XMOS Ltd, All rights reserved
-from abc import abstractmethod
-import argparse
 from pathlib import Path
 from tflite2xcore.model_generation import utils
 import tensorflow as tf
@@ -21,44 +19,18 @@
 DEFAULT_PATH = Path(__file__).parent.joinpath("debug", "avgpool2d").resolve()
 
 
-# TODO: refactor this since other single op models also use something similar
-class DefaultPool2DModel(common.DefaultOpTestModel):
-    @abstractmethod
-    def build_core_model(self, *args, **kwargs):
-        pass
-
-    def build(self, *args, **kwargs):
-        self._prep_backend()
-        self.build_core_model(*args, **kwargs)
-        self.core_model.compile(
-            optimizer="adam",
-            loss="sparse_categorical_crossentropy",
-            metrics=["accuracy"],
-        )
-        self.core_model.summary()
-
-
-<<<<<<< HEAD
-class AvgPool2D(DefaultAvgPool2DModel):
+class AvgPool2D(common.DefaultOpTestModel):
     def build_core_model(self, height, width, input_channels, *, pool_size,
                          strides, padding):
         assert input_channels % 4 == 0, "# of input channels must be multiple of 4"
-        assert padding.lower() == "valid", "padding mode must be valid"
-        assert (height % 2 == 1 or width % 2 == 1 or pool_size[0] != 2
-                or pool_size[1] != 2 or strides[0] != 2 or strides[1] != 2
-                ), "parameters must differ from what avgpool2d_2x2 can match"
-=======
-class AvgPool2D(DefaultPool2DModel):
-    def build_core_model(self, height, width, input_channels,
-                         *, pool_size, strides, padding):
-        assert input_channels % 4 == 0, "# of input channels must be multiple of 4"
         if padding.lower() == 'same':
-            assert (height % 2 == 0 and width % 2 == 0
-                    and pool_size[0] == 2 and pool_size[1] == 2
-                    and strides[0] == 2 and strides[1] == 2), "same padding is only allowed for the common 2x2 case"
+            assert (height % 2 == 0 and width % 2 == 0 and pool_size[0] == 2
+                    and pool_size[1] == 2 and strides[0] == 2
+                    and strides[1] == 2
+                    ), "same padding is only allowed for the common 2x2 case"
         else:
-            assert padding.lower() == 'valid', f"invalid padding mode '{padding}'"
->>>>>>> 2998c4b7
+            assert padding.lower(
+            ) == 'valid', f"invalid padding mode '{padding}'"
 
         self.core_model = tf.keras.Sequential(
             name=self.name,
@@ -73,12 +45,8 @@
         )
 
 
-<<<<<<< HEAD
 def main(path=DEFAULT_PATH,
          *,
-=======
-def main(path=DEFAULT_PATH, *,
->>>>>>> 2998c4b7
          input_channels=DEFAULT_INPUTS,
          height=DEFAULT_HEIGHT,
          width=DEFAULT_WIDTH,
@@ -86,15 +54,12 @@
          strides=DEFAULT_STRIDES,
          padding=DEFAULT_PADDING):
     model = AvgPool2D("avgpool2d", Path(path))
-<<<<<<< HEAD
-    model.build(
-        height,
-        width,
-        input_channels,
-        padding=padding,
-        pool_size=pool_size,
-        strides=strides,
-    )
+    model.build(height,
+                width,
+                input_channels,
+                padding=padding,
+                pool_size=pool_size,
+                strides=strides)
     model.run()
 
 
@@ -109,50 +74,6 @@
             "strides": DEFAULT_STRIDES,
             "pool_size": DEFAULT_POOL_SIZE
         })
-=======
-    model.build(height, width, input_channels,
-                pool_size=pool_size, strides=strides, padding=padding)
-    model.run()
-
-
-# TODO: this should become part of the parser
-def strides_pool_arg_handler(args):
-    parameters = {
-        "strides": (DEFAULT_STRIDE_HEIGHT, DEFAULT_STRIDE_WIDTH),
-        "pool_size": (DEFAULT_POOL_HEIGHT, DEFAULT_POOL_WIDTH),
-    }
-    arguments = {k: vars(args)[k] for k in parameters if k in vars(args)}
-    for k in arguments:
-        params = arguments[k]
-        if len(params) > 2:
-            raise argparse.ArgumentTypeError(
-                f"The {k} argument must be at most 2 numbers."
-            )
-        else:
-            arguments[k] = tuple(params) if len(params) == 2 else (params[0],) * 2
-
-    return arguments
-
-
-if __name__ == "__main__":
-    parser = common.OpTestDimParser(defaults={
-        'path': DEFAULT_PATH,
-        'inputs': DEFAULT_INPUTS,
-        'height': DEFAULT_HEIGHT,
-        'width': DEFAULT_WIDTH,
-        'padding': DEFAULT_PADDING,
-    })
-    parser.add_argument(
-        "-st", "--strides", nargs="+", type=int, default=argparse.SUPPRESS,
-        help="Strides, vertical first "
-        f"(default: {DEFAULT_STRIDE_HEIGHT} {DEFAULT_STRIDE_WIDTH})",
-    )
-    parser.add_argument(
-        '-po', '--pool_size', nargs='+', type=int, default=argparse.SUPPRESS,
-        help="Pool size:, vertical first "
-        f"(default: {DEFAULT_POOL_HEIGHT} {DEFAULT_POOL_WIDTH})",
-    )
->>>>>>> 2998c4b7
     args = parser.parse_args()
 
     utils.set_verbosity(args.verbose)
