--- conflicted
+++ resolved
@@ -52,34 +52,8 @@
 
 
 if __name__ == "__main__":
-<<<<<<< HEAD
     parser = common.get_fc_parser(DEFAULT_PATH=DEFAULT_PATH,
                                   DEFAULT_INPUT_DIM=DEFAULT_INPUT_DIM, DEFAULT_OUTPUT_DIM=DEFAULT_OUTPUT_DIM)
-=======
-    parser = argparse.ArgumentParser(
-        formatter_class=argparse.ArgumentDefaultsHelpFormatter)
-    parser.add_argument(
-        '-path', nargs='?', default=DEFAULT_PATH,
-        help='Path to a directory where models and data will be saved in subdirectories.')
-    parser.add_argument(
-        '--use_gpu', action='store_true', default=False,
-        help='Use GPU for training. Might result in non-reproducible results.')
-    parser.add_argument(
-        '-out', '--output_dim', type=int, default=DEFAULT_OUTPUT_DIM,
-        help='Number of output dimensions, must be at least 2.')
-    parser.add_argument(
-        '-in', '--input_dim', type=int, default=DEFAULT_INPUT_DIM,
-        help='Input dimension, must be multiple of 32.')
-    parser.add_argument(
-        '--train_model', action='store_true', default=False,
-        help='Train new model instead of loading pretrained tf.keras model.')
-    parser.add_argument(
-        '-v', '--verbose', action='store_true', default=False,
-        help='Verbose mode.')
-    parser = common.parser_add_initializers(parser)
-    args = parser.parse_args()
->>>>>>> e3ac7d27
-
     args = parser.parse_args()
     print(vars(args))
     utils.set_verbosity(args.verbose)
