#!/usr/bin/env python

# Copyright (c) 2019, XMOS Ltd, All rights reserved

import os
import sys
import re
import shutil
from functools import partial
import subprocess
import multiprocessing
import argparse

import directories
from tflite2xcore import operator_codes

stdout_lock = multiprocessing.Lock()

def make_folder_and_arguments(**kwargs):
    folder_fields = []
    aurgment_fields = []
    for key, value in kwargs.items():
        hyphenless_key = re.search('(?<=-)\w+', key).group(0) # strip off leading hyphens
        if isinstance(value, tuple):
            value_folder_str = 'x'.join([str(v) for v in value])
            value_argument_str = ' '.join([str(v) for v in value])
        else:
            value_folder_str = str(value)
            value_argument_str = str(value)

        folder_fields.append(f'{hyphenless_key}={value_folder_str}')
        aurgment_fields.append(f'{key} {value_argument_str}')

    return '_'.join(folder_fields), ' '.join(aurgment_fields)

def generate_test_case(dry_run, test_case):
    if test_case['train_model']:
        train_model_flag = '--train_model'
    else:
        train_model_flag = ''

    parameters = test_case['parameters']
    operator = test_case['operator']
    generator = test_case['generator']

    folder, arguments = make_folder_and_arguments(**parameters)
    output_dir = os.path.join(directories.OP_TEST_MODELS_DATA_DIR, operator, folder)
    cmd = f'python {generator} {train_model_flag} {arguments} -path {output_dir}'
    with stdout_lock:
        print(f'generating test case {output_dir}')
        print(f'   command: {cmd}')
    if not dry_run:
        try:
            subprocess.check_output(cmd, stderr=subprocess.STDOUT, shell=True)
        except subprocess.CalledProcessError as cmdexc:                                                                                                   
            print(cmdexc.output.decode('utf-8'))

def create_test_cases(operator, generator, parameter_sets, *, train_model=False):
     test_cases = []
     
     for i, parameter_sets in enumerate(parameter_sets):
        test_cases.append({
            'operator': operator,
            'generator': generator,
            'train_model': train_model,
            'parameters': parameter_sets
        })

     return test_cases

def run_generate(tests, jobs):
    test_cases = []

    #***********************************
    # AvgPool
    #***********************************
    operator = operator_codes.XCOREOpCodes.XC_lookup_8.name
    generator = os.path.join(directories.GENERATOR_DIR, 'generate_lookup_8.py')
    parameter_sets = [
<<<<<<< HEAD
        {'-in': 32, '-hi': 5, '-wi': 5, '-st':(1, 2), '-po': (3, 4), '-pd': 'VALID'}, # expected failure. see issue https://github.com/xmos/ai_tools/issues/83
        {'-in': 32, '-hi': 4, '-wi': 4, '-st':(2, 2), '-po': (4, 4), '-pd': 'VALID'},
        {'-in': 4, '-hi': 16, '-wi': 16, '-st':(1, 1), '-po': (4, 4), '-pd': 'VALID'}
=======
        {'-in': 32, '-hi': 5, '-wi': 5, '-act': 'relu', '--input_init': ('unif', -10, 10)},
        {'-in': 3, '-hi': 2, '-wi': 5, '-act': 'relu', '--input_init': ('unif', -10, -1)},
        {'-in': 4, '-hi': 5, '-wi': 2, '-act': 'relu', '--input_init': ('unif', 1, 10)},
        {'-in': 32, '-hi': 5, '-wi': 5, '-act': 'relu6', '--input_init': ('unif', -10, 7)},
        {'-in': 3, '-hi': 2, '-wi': 5, '-act': 'relu6', '--input_init': ('unif', 1, 2)},
        {'-in': 4, '-hi': 5, '-wi': 2, '-act': 'relu6', '--input_init': ('unif', 6, 10)},
        {'-in': 4, '-hi': 5, '-wi': 5, '-act': 'logistic', '--input_init': ('unif', -1, 1)},
        {'-in': 4, '-hi': 5, '-wi': 5, '-act': 'tanh', '--input_init': ('unif', -1, 1)}
>>>>>>> 623756e6
    ]

    if operator in tests or len(tests) == 0:
        test_cases.extend(create_test_cases(operator, generator, parameter_sets))

    #***********************************
    # AvgPool
    #***********************************
    operator = operator_codes.XCOREOpCodes.XC_avgpool2d.name
    generator = os.path.join(directories.GENERATOR_DIR, 'generate_avgpool2d.py')
    parameter_sets = [
<<<<<<< HEAD
        {'-in': 32, '-hi': 4, '-wi': 4},
        {'-in': 32, '-hi': 6, '-wi': 12},
        {'-in': 32, '-hi': 16, '-wi': 16}
=======
        {'-in': 32, '-hi': 5, '-wi': 5, '-st':(1, 2), '-po': (3, 4), '-pd': 'VALID'}, # expected failure. see issue https://github.com/xmos/ai_tools/issues/83
        {'-in': 32, '-hi': 4, '-wi': 4, '-st':(2, 2), '-po': (4, 4), '-pd': 'VALID'},
        {'-in': 4, '-hi': 16, '-wi': 16, '-st':(1, 1), '-po': (4, 4), '-pd': 'VALID'},
        {'-in': 32, '-hi': 4, '-wi': 4, '-st':(2, 2), '-po': (2, 2), '-pd': 'VALID'},
        {'-in': 4, '-hi': 16, '-wi': 16, '-st':(1, 1), '-po': (2, 2), '-pd': 'VALID'}
>>>>>>> 623756e6
    ]

    if operator in tests or len(tests) == 0:
        test_cases.extend(create_test_cases(operator, generator, parameter_sets))


    #***********************************
    # AvgPool Global
    #***********************************
    operator = operator_codes.XCOREOpCodes.XC_avgpool2d_global.name
    generator = os.path.join(directories.GENERATOR_DIR, 'generate_avgpool2d_global.py')
    parameter_sets = [
        {'-in': 32, '-hi': 4, '-wi': 4},
    ]

    if operator in tests or len(tests) == 0:
        test_cases.extend(create_test_cases(operator, generator, parameter_sets))

    #***********************************
    # Conv2D deepin/deepout
    #***********************************
    operator = operator_codes.XCOREOpCodes.XC_conv2d_deepin_deepout_relu.name
    generator = os.path.join(directories.GENERATOR_DIR, 'generate_conv2d_deepin_deepout_relu.py')
    parameter_sets = [
        {'-hi': 1, '-wi': 1, '-kh':1, '-kw': 1, '-pd': 'SAME' },
        {'-hi': 1, '-wi': 1, '-kh':3, '-kw': 3, '-pd': 'SAME' }, # expected failure. see issue https://github.com/xmos/ai_tools/issues/88
        {'-hi': 3, '-wi': 3, '-kh':1, '-kw': 1, '-pd': 'SAME' },
        {'-hi': 3, '-wi': 3, '-kh':3, '-kw': 3, '-pd': 'SAME' },
        {'-hi': 5, '-wi': 5, '-kh':3, '-kw': 3, '-pd': 'SAME' },
        {'-hi': 1, '-wi': 1, '-kh':1, '-kw': 1, '-pd': 'VALID'},
        {'-hi': 3, '-wi': 3, '-kh':3, '-kw': 3, '-pd': 'VALID'},
        {'-hi': 5, '-wi': 5, '-kh':3, '-kw': 3, '-pd': 'VALID'},
        {'-hi': 5, '-wi': 5, '-kh':3, '-kw': 3, '-pd': 'VALID', '-par': 2 },
        {'-hi': 5, '-wi': 5, '-kh':3, '-kw': 3, '-pd': 'VALID', '-par': 4 },
        {'-hi': 5, '-wi': 5, '-kh':3, '-kw': 3, '-pd': 'VALID', '-par': 5 }
    ]

    if operator in tests or len(tests) == 0:
        test_cases.extend(create_test_cases(operator, generator, parameter_sets))

    #***********************************
    # Conv2D shallowin/deepout
    #***********************************
    operator = operator_codes.XCOREOpCodes.XC_conv2d_shallowin_deepout_relu.name
    generator = os.path.join(directories.GENERATOR_DIR, 'generate_conv2d_shallowin_deepout_relu.py')
    parameter_sets = [
        {'-hi': 1, '-wi': 1, '-kh':1, '-kw': 1, '-pd': 'SAME' },
        {'-hi': 1, '-wi': 1, '-kh':3, '-kw': 3, '-pd': 'SAME' }, # # expected failure. see issue https://github.com/xmos/ai_tools/issues/88
        {'-hi': 3, '-wi': 3, '-kh':3, '-kw': 3, '-pd': 'SAME' },
        {'-hi': 5, '-wi': 5, '-kh':3, '-kw': 3, '-pd': 'SAME' },
        {'-hi': 1, '-wi': 1, '-kh':1, '-kw': 1, '-pd': 'VALID'},
        {'-hi': 3, '-wi': 3, '-kh':3, '-kw': 3, '-pd': 'VALID'},
        {'-hi': 5, '-wi': 5, '-kh':3, '-kw': 3, '-pd': 'VALID'}
    ]

    if operator in tests or len(tests) == 0:
        test_cases.extend(create_test_cases(operator, generator, parameter_sets))

    #***********************************
    # Fully-connected deepin anyout
    #***********************************
    operator = operator_codes.XCOREOpCodes.XC_fc_deepin_anyout.name
    generator = os.path.join(directories.GENERATOR_DIR, 'generate_fully_connected.py')
    parameter_sets = [
        {'-in': 32 }
    ]
    
    if operator in tests or len(tests) == 0:
        test_cases.extend(create_test_cases(operator, generator, parameter_sets, train_model=True))


    #***********************************
    # Fully-connected deepin anyout requantized
    #***********************************
    operator = operator_codes.XCOREOpCodes.XC_requantize_16_to_8.name
    generator = os.path.join(directories.GENERATOR_DIR, 'generate_fully_connected_requantized.py')
    parameter_sets = [
        {'-in': 32 }
    ]

    if operator in tests or len(tests) == 0:
        test_cases.extend(create_test_cases(operator, generator, parameter_sets, train_model=True))

    #***********************************
    # ArgMax
    #***********************************
    operator = operator_codes.XCOREOpCodes.XC_argmax_16.name
    generator = os.path.join(directories.GENERATOR_DIR, 'generate_argmax_16.py')
    parameter_sets = [
        {'-in': 1 },
        {'-in': 10 },
        {'-in': 100 }
    ]

    if operator in tests or len(tests) == 0:
        test_cases.extend(create_test_cases(operator, generator, parameter_sets))

    #***********************************
    # MaxPool
    #***********************************
    operator = operator_codes.XCOREOpCodes.XC_maxpool2d.name
    generator = os.path.join(directories.GENERATOR_DIR, 'generate_maxpool2d.py')
    parameter_sets = [
        {'-in': 32, '-hi': 2, '-wi': 2, '-st':2, '-po': 2, '-pd': 'VALID'},
        {'-in': 32, '-hi': 4, '-wi': 4, '-st':2, '-po': 2, '-pd': 'VALID'},
        {'-in': 32, '-hi': 16, '-wi': 16, '-st':2, '-po': 2, '-pd': 'VALID'}
    ]

    if operator in tests or len(tests) == 0:
        test_cases.extend(create_test_cases(operator, generator, parameter_sets))


    if not args.dry_run:
        # Remove all existing data
        if os.path.exists(directories.DATA_DIR):
            shutil.rmtree(directories.DATA_DIR)

        # now generate all the test cases
    pool = multiprocessing.Pool(processes=jobs)
    func = partial(generate_test_case, args.dry_run)
    # pool.map(generate_test_case, test_cases)
    pool.map(func, test_cases)

if __name__ == "__main__":
    parser = argparse.ArgumentParser()
    parser.add_argument('-t', '--test', action='append', default=[], help="Test to run (defaults to all)")
    parser.add_argument('-j', '--jobs', type=int, default=4, help="Allow N jobs at once")
    parser.add_argument('--dry-run', action='store_true', default=False, help='Perform a dry run.')
    args = parser.parse_args()

    run_generate(args.test, args.jobs)<|MERGE_RESOLUTION|>--- conflicted
+++ resolved
@@ -77,11 +77,6 @@
     operator = operator_codes.XCOREOpCodes.XC_lookup_8.name
     generator = os.path.join(directories.GENERATOR_DIR, 'generate_lookup_8.py')
     parameter_sets = [
-<<<<<<< HEAD
-        {'-in': 32, '-hi': 5, '-wi': 5, '-st':(1, 2), '-po': (3, 4), '-pd': 'VALID'}, # expected failure. see issue https://github.com/xmos/ai_tools/issues/83
-        {'-in': 32, '-hi': 4, '-wi': 4, '-st':(2, 2), '-po': (4, 4), '-pd': 'VALID'},
-        {'-in': 4, '-hi': 16, '-wi': 16, '-st':(1, 1), '-po': (4, 4), '-pd': 'VALID'}
-=======
         {'-in': 32, '-hi': 5, '-wi': 5, '-act': 'relu', '--input_init': ('unif', -10, 10)},
         {'-in': 3, '-hi': 2, '-wi': 5, '-act': 'relu', '--input_init': ('unif', -10, -1)},
         {'-in': 4, '-hi': 5, '-wi': 2, '-act': 'relu', '--input_init': ('unif', 1, 10)},
@@ -90,7 +85,6 @@
         {'-in': 4, '-hi': 5, '-wi': 2, '-act': 'relu6', '--input_init': ('unif', 6, 10)},
         {'-in': 4, '-hi': 5, '-wi': 5, '-act': 'logistic', '--input_init': ('unif', -1, 1)},
         {'-in': 4, '-hi': 5, '-wi': 5, '-act': 'tanh', '--input_init': ('unif', -1, 1)}
->>>>>>> 623756e6
     ]
 
     if operator in tests or len(tests) == 0:
@@ -102,17 +96,11 @@
     operator = operator_codes.XCOREOpCodes.XC_avgpool2d.name
     generator = os.path.join(directories.GENERATOR_DIR, 'generate_avgpool2d.py')
     parameter_sets = [
-<<<<<<< HEAD
-        {'-in': 32, '-hi': 4, '-wi': 4},
-        {'-in': 32, '-hi': 6, '-wi': 12},
-        {'-in': 32, '-hi': 16, '-wi': 16}
-=======
         {'-in': 32, '-hi': 5, '-wi': 5, '-st':(1, 2), '-po': (3, 4), '-pd': 'VALID'}, # expected failure. see issue https://github.com/xmos/ai_tools/issues/83
         {'-in': 32, '-hi': 4, '-wi': 4, '-st':(2, 2), '-po': (4, 4), '-pd': 'VALID'},
         {'-in': 4, '-hi': 16, '-wi': 16, '-st':(1, 1), '-po': (4, 4), '-pd': 'VALID'},
         {'-in': 32, '-hi': 4, '-wi': 4, '-st':(2, 2), '-po': (2, 2), '-pd': 'VALID'},
         {'-in': 4, '-hi': 16, '-wi': 16, '-st':(1, 1), '-po': (2, 2), '-pd': 'VALID'}
->>>>>>> 623756e6
     ]
 
     if operator in tests or len(tests) == 0:
