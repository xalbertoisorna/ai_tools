--- conflicted
+++ resolved
@@ -82,35 +82,16 @@
     operator = operator_codes.XCOREOpCodes.XC_avgpool2d.name
     generator = os.path.join(directories.GENERATOR_DIR, 'generate_avgpool2d.py')
     parameter_sets = [
-<<<<<<< HEAD
         {'-in': 32, '-hi': 5, '-wi': 5, '-st':(1, 2), '-po': (3, 4), '-pd': 'VALID'}, # expected failure. see issue https://github.com/xmos/ai_tools/issues/83
         {'-in': 32, '-hi': 4, '-wi': 4, '-st':(2, 2), '-po': (4, 4), '-pd': 'VALID'},
-        {'-in': 4, '-hi': 16, '-wi': 16, '-st':(1, 1), '-po': (4, 4), '-pd': 'VALID'}
-=======
-        #{'in': 32, 'hi': 5, 'wi': 5, 'st':(1, 2), 'po': (3, 4), 'pd': 'VALID'},
-        {'in': 32, 'hi': 4, 'wi': 4, 'st':(2, 2), 'po': (4, 4), 'pd': 'VALID'},
-        {'in': 4, 'hi': 16, 'wi': 16, 'st':(1, 1), 'po': (4, 4), 'pd': 'VALID'},
-        {'in': 32, 'hi': 4, 'wi': 4, 'st':(2, 2), 'po': (2, 2), 'pd': 'VALID'},
-        {'in': 4, 'hi': 16, 'wi': 16, 'st':(1, 1), 'po': (2, 2), 'pd': 'VALID'}
->>>>>>> db2cc902
-    ]
-
-    if operator in tests or len(tests) == 0:
-        test_cases.extend(create_test_cases(operator, generator, parameter_sets))
-
-<<<<<<< HEAD
-    operator = operator_codes.XCOREOpCodes.XC_avgpool2d.name
-    generator = os.path.join(directories.GENERATOR_DIR, 'generate_avgpool2d_2x2.py')
-    parameter_sets = [
-        {'-in': 32, '-hi': 4, '-wi': 4},
-        {'-in': 32, '-hi': 6, '-wi': 12},
-        {'-in': 32, '-hi': 16, '-wi': 16}
-    ]
-
-    if operator in tests or len(tests) == 0:
-        test_cases.extend(create_test_cases(operator, generator, parameter_sets))
-=======
->>>>>>> db2cc902
+        {'-in': 4, '-hi': 16, '-wi': 16, '-st':(1, 1), '-po': (4, 4), '-pd': 'VALID'},
+        {'-in': 32, '-hi': 4, '-wi': 4, '-st':(2, 2), '-po': (2, 2), '-pd': 'VALID'},
+        {'-in': 4, '-hi': 16, '-wi': 16, '-st':(1, 1), '-po': (2, 2), '-pd': 'VALID'}
+    ]
+
+    if operator in tests or len(tests) == 0:
+        test_cases.extend(create_test_cases(operator, generator, parameter_sets))
+
 
     #***********************************
     # AvgPool Global
