

#ifndef NN_OPERATOR_INLINE_H_
#define NN_OPERATOR_INLINE_H_

#include "nn_op_structs.h"
#include "nn_operator_c.h"
#include "nn_operator_asm.h"

#include <stdint.h>

#ifdef __XC__
extern "C" {
#endif


<<<<<<< HEAD
=======


>>>>>>> d16939d1
static inline void conv2d_deepin_deepout_block(
    int8_t* Y,
    const nn_conv2d_dido_params_t* params,
    const nn_conv2d_dido_block_params_t* block,
    const int8_t* X,
    const int8_t* K,
    const data16_t* B,
    const int16_t* shifts,
    const int16_t* scales)
{
#if defined(__XS3A__) && (USE_ASM_conv2d_deepin_deepout_block)

    conv2d_deepin_deepout_block_asm(Y, params, block, X, K, B, shifts, scales);

#else

    conv2d_deepin_deepout_block_c(Y, params, block, X, K, B, shifts, scales);

#endif
}

static inline void conv2d_deepin_deepout(
    int8_t* Y,
    const nn_conv2d_dido_params_t* params,
    const int8_t* X,
    const int8_t* K,
    const data16_t* B,
    const int16_t* shifts,
    const int16_t* scales)
{
    const unsigned block_count = params->block_count;
    for(int i = 0; i < block_count; i++){
        conv2d_deepin_deepout_block(
            Y, params, &params->blocks[i],
            X, K, B, shifts, scales
        );
    }
}

<<<<<<< HEAD

=======
>>>>>>> d16939d1
static inline void conv2d_shallowin_deepout_block(
    int8_t* Y,
    const nn_conv2d_sido_params_t* params,
    const nn_conv2d_sido_block_params_t* block,
    const int8_t* X,
    const int8_t* K,
    const data16_t* B,
    const int16_t* shifts,
    const int16_t* scales)
{
#if defined(__XS3A__) && (USE_ASM_conv2d_shallowin_deepout_block)

    conv2d_shallowin_deepout_block_asm(Y, params, block, X, K, B, shifts, scales);

#else

    conv2d_shallowin_deepout_block_c(Y, params, block, X, K, B, shifts, scales);

#endif
}


<<<<<<< HEAD
static inline void conv2d_shallowin_deepout(
    int8_t* Y,
    const nn_conv2d_sido_params_t* params,
    const int8_t* X,
    const int8_t* K,
    const data16_t* B,
    const int16_t* shifts,
    const int16_t* scales)
{
    const unsigned block_count = params->block_count;
    for(int i = 0; i < block_count; i++){
        conv2d_shallowin_deepout_block(
            Y, params, &params->blocks[i],
            X, K, B, shifts, scales
        );
    }
=======

static inline void maxpool2d_deep(
    const int8_t* X, 
    int8_t* Y,
    const int32_t height, 
    const int32_t width,
    const int32_t C_in)
{
#if defined(__XS3A__) && (USE_ASM_maxpool2d_deep)

    maxpool2d_deep_asm(X, Y, height, width, C_in);

#else

    maxpool2d_deep_c(X, Y, height, width, C_in);

#endif
>>>>>>> d16939d1
}



static inline void avgpool2d_deep(
    const int8_t* X, 
    int8_t* Y,
    const int32_t height, 
    const int32_t width,
    const int32_t C_in)
{
#if defined(__XS3A__) && (USE_ASM_avgpool2d_deep)

    avgpool2d_deep_asm(X, Y, height, width, C_in);

#else

    avgpool2d_deep_c(X, Y, height, width, C_in);

#endif
}



<<<<<<< HEAD
static inline void avgpool2d_deep(
=======


static inline void fc_deepin_shallowout_16(
    const int8_t* W, 
    const int32_t* B,
>>>>>>> d16939d1
    const int8_t* X, 
    int16_t* Y,
    const int32_t C_out, 
    const int32_t C_in,
    const uint16_t* shifts, 
    const int16_t* scales)
{
<<<<<<< HEAD
#if defined(__XS3A__) && (USE_ASM_avgpool2d_deep)

    avgpool2d_deep_asm(X, Y, height, width, C_in);

#else

    avgpool2d_deep_c(X, Y, height, width, C_in);
=======
#if defined(__XS3A__) && (USE_ASM_fc_deepin_shallowout_16)

    fc_deepin_shallowout_16_asm(W, B, X, Y, C_out, C_in, shifts, scales);

#else

    fc_deepin_shallowout_16_c(W, B, X, Y, C_out, C_in, shifts, scales);
>>>>>>> d16939d1

#endif
}





<<<<<<< HEAD
static inline void fc_deepin_shallowout_16(
=======

static inline void fc_deepin_shallowout_8(
>>>>>>> d16939d1
    const int8_t* W, 
    const int32_t* B,
    const int8_t* X, 
    int8_t* Y,
    const int32_t C_out, 
    const int32_t C_in,
    const uint16_t* shifts, 
    const int16_t* scales)
{
<<<<<<< HEAD
#if defined(__XS3A__) && (USE_ASM_fc_deepin_shallowout_16)

    fc_deepin_shallowout_16_asm(W, B, X, Y, C_out, C_in, shifts, scales);

#else

    fc_deepin_shallowout_16_c(W, B, X, Y, C_out, C_in, shifts, scales);

#endif
}






static inline void fc_deepin_shallowout_8(
    const int8_t* W, 
    const int32_t* B,
    const int8_t* X, 
    int8_t* Y,
    const int32_t C_out, 
    const int32_t C_in,
    const uint16_t* shifts, 
    const int16_t* scales)
{
=======
>>>>>>> d16939d1
#if defined(__XS3A__) && (USE_ASM_fc_deepin_shallowout_8)

    fc_deepin_shallowout_8_asm(W, B, X, Y, C_out, C_in, shifts, scales);

#else

    fc_deepin_shallowout_8_c(W, B, X, Y, C_out, C_in, shifts, scales);

#endif
}





static inline void argmax_16(
    const int16_t* A,
    int32_t* C,
    const int32_t N)
{
#if defined(__XS3A__) && (USE_ASM_argmax_16)

    argmax_16_asm(A, C, N);

#else

    argmax_16_c(A, C, N);

#endif
}


#ifdef __XC__
}   //extern "C"
#endif

#endif //NN_OPERATOR_INLINE_H_<|MERGE_RESOLUTION|>--- conflicted
+++ resolved
@@ -14,11 +14,8 @@
 #endif
 
 
-<<<<<<< HEAD
-=======
-
-
->>>>>>> d16939d1
+
+
 static inline void conv2d_deepin_deepout_block(
     int8_t* Y,
     const nn_conv2d_dido_params_t* params,
@@ -58,10 +55,7 @@
     }
 }
 
-<<<<<<< HEAD
-
-=======
->>>>>>> d16939d1
+
 static inline void conv2d_shallowin_deepout_block(
     int8_t* Y,
     const nn_conv2d_sido_params_t* params,
@@ -84,7 +78,6 @@
 }
 
 
-<<<<<<< HEAD
 static inline void conv2d_shallowin_deepout(
     int8_t* Y,
     const nn_conv2d_sido_params_t* params,
@@ -101,7 +94,9 @@
             X, K, B, shifts, scales
         );
     }
-=======
+}
+
+
 
 static inline void maxpool2d_deep(
     const int8_t* X, 
@@ -119,7 +114,6 @@
     maxpool2d_deep_c(X, Y, height, width, C_in);
 
 #endif
->>>>>>> d16939d1
 }
 
 
@@ -144,15 +138,11 @@
 
 
 
-<<<<<<< HEAD
-static inline void avgpool2d_deep(
-=======
 
 
 static inline void fc_deepin_shallowout_16(
     const int8_t* W, 
     const int32_t* B,
->>>>>>> d16939d1
     const int8_t* X, 
     int16_t* Y,
     const int32_t C_out, 
@@ -160,15 +150,6 @@
     const uint16_t* shifts, 
     const int16_t* scales)
 {
-<<<<<<< HEAD
-#if defined(__XS3A__) && (USE_ASM_avgpool2d_deep)
-
-    avgpool2d_deep_asm(X, Y, height, width, C_in);
-
-#else
-
-    avgpool2d_deep_c(X, Y, height, width, C_in);
-=======
 #if defined(__XS3A__) && (USE_ASM_fc_deepin_shallowout_16)
 
     fc_deepin_shallowout_16_asm(W, B, X, Y, C_out, C_in, shifts, scales);
@@ -176,21 +157,16 @@
 #else
 
     fc_deepin_shallowout_16_c(W, B, X, Y, C_out, C_in, shifts, scales);
->>>>>>> d16939d1
-
-#endif
-}
-
-
-
-
-
-<<<<<<< HEAD
-static inline void fc_deepin_shallowout_16(
-=======
+
+#endif
+}
+
+
+
+
+
 
 static inline void fc_deepin_shallowout_8(
->>>>>>> d16939d1
     const int8_t* W, 
     const int32_t* B,
     const int8_t* X, 
@@ -200,35 +176,6 @@
     const uint16_t* shifts, 
     const int16_t* scales)
 {
-<<<<<<< HEAD
-#if defined(__XS3A__) && (USE_ASM_fc_deepin_shallowout_16)
-
-    fc_deepin_shallowout_16_asm(W, B, X, Y, C_out, C_in, shifts, scales);
-
-#else
-
-    fc_deepin_shallowout_16_c(W, B, X, Y, C_out, C_in, shifts, scales);
-
-#endif
-}
-
-
-
-
-
-
-static inline void fc_deepin_shallowout_8(
-    const int8_t* W, 
-    const int32_t* B,
-    const int8_t* X, 
-    int8_t* Y,
-    const int32_t C_out, 
-    const int32_t C_in,
-    const uint16_t* shifts, 
-    const int16_t* scales)
-{
-=======
->>>>>>> d16939d1
 #if defined(__XS3A__) && (USE_ASM_fc_deepin_shallowout_8)
 
     fc_deepin_shallowout_8_asm(W, B, X, Y, C_out, C_in, shifts, scales);
