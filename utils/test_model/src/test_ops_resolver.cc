// Copyright (c) 2019, XMOS Ltd, All rights reserved

#include "test_ops_resolver.h"

#include "tensorflow/lite/micro/kernels/micro_ops.h"
#include "tensorflow/lite/micro/kernels/xcore/xcore_ops.h"

namespace tflite {

TestOpsResolver::TestOpsResolver() {
  // Please keep this list of Builtin Operators in alphabetical order.
  //
  // Several Ops that are supported by the TFLu runtime are commented out below.
  // This is to keep the code size of the runtime as small as possible while
  // still registering as many Ops as we think we may need for our testing.
  //
  // NOTE: If you uncomment or add Ops to the list below, you may need to reduce
  // the size of the tensor arena.  The link should fail if the target device
  // does not have enough RAM for the code+data+stack.  Just be aware that
  // adding Ops below has consequences and tradeoffs.
  AddAbs();
  AddAdd();
  AddArgMax();
  AddArgMin();
  AddAveragePool2D();
  AddCeil();
  AddConcatenation();
  AddConv2D();
  AddCos();
  AddDepthwiseConv2D();
  AddDequantize();
  AddEqual();
  AddFloor();
  AddFullyConnected();
  AddGreater();
  AddGreaterEqual();
  // AddHardSwish();
  AddL2Normalization();
  AddLess();
  AddLessEqual();
  AddLog();
  AddLogicalAnd();
  AddLogicalNot();
  AddLogicalOr();
  AddLogistic();
  AddMaximum();
  AddMaxPool2D();
  AddMean();
  AddMinimum();
  AddMul();
  AddNeg();
  AddNotEqual();
  AddPack();
  AddPad();
  AddPadV2();
  AddPrelu();
  AddQuantize();
  AddReduceMax();
  AddRelu();
  AddRelu6();
  AddReshape();
  // AddResizeNearestNeighbor();
  AddRound();
  // AddRsqrt();
  AddShape();
  AddSin();
  AddSoftmax();
  AddSplit();
  AddSplitV();
  AddSqrt();
  AddSquare();
  // AddStridedSlice();
  AddSub();
  // AddSvdf();
  AddTanh();
  // AddUnpack();

  AddCustom(tflite::ops::micro::xcore::AvgPool2D_OpCode,
            tflite::ops::micro::xcore::Register_AvgPool2D());
  AddCustom(tflite::ops::micro::xcore::AvgPool2D_Global_OpCode,
            tflite::ops::micro::xcore::Register_AvgPool2D_Global());
  AddCustom(tflite::ops::micro::xcore::Conv2D_1x1_OpCode,
            tflite::ops::micro::xcore::Register_Conv2D_1x1());
  AddCustom(tflite::ops::micro::xcore::Conv2D_Deep_OpCode,
            tflite::ops::micro::xcore::Register_Conv2D_Deep());
  AddCustom(tflite::ops::micro::xcore::Conv2D_Depthwise_OpCode,
            tflite::ops::micro::xcore::Register_Conv2D_Depthwise());
  AddCustom(tflite::ops::micro::xcore::Conv2D_Shallow_OpCode,
            tflite::ops::micro::xcore::Register_Conv2D_Shallow());
  AddCustom(tflite::ops::micro::xcore::FullyConnected_8_OpCode,
            tflite::ops::micro::xcore::Register_FullyConnected_8());
  AddCustom(tflite::ops::micro::xcore::Lookup_8_OpCode,
            tflite::ops::micro::xcore::Register_Lookup_8());
  AddCustom(tflite::ops::micro::xcore::MaxPool2D_OpCode,
            tflite::ops::micro::xcore::Register_MaxPool2D());
<<<<<<< HEAD
  AddCustom(tflite::ops::micro::xcore::Add_8_OpCode,
            tflite::ops::micro::xcore::Register_Add_8());
=======
  AddCustom(tflite::ops::micro::xcore::Bsign_8_OpCode,
            tflite::ops::micro::xcore::Register_BSign_8());
>>>>>>> d3942222
}

}  // namespace tflite<|MERGE_RESOLUTION|>--- conflicted
+++ resolved
@@ -93,13 +93,10 @@
             tflite::ops::micro::xcore::Register_Lookup_8());
   AddCustom(tflite::ops::micro::xcore::MaxPool2D_OpCode,
             tflite::ops::micro::xcore::Register_MaxPool2D());
-<<<<<<< HEAD
   AddCustom(tflite::ops::micro::xcore::Add_8_OpCode,
             tflite::ops::micro::xcore::Register_Add_8());
-=======
   AddCustom(tflite::ops::micro::xcore::Bsign_8_OpCode,
             tflite::ops::micro::xcore::Register_BSign_8());
->>>>>>> d3942222
 }
 
 }  // namespace tflite