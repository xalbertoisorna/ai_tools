// Copyright (c) 2019, XMOS Ltd, All rights reserved
#include "tensorflow/lite/micro/all_ops_resolver.h"
#include "tensorflow/lite/micro/kernels/xcore/xcore_extended_interpreter.h"
#include "tensorflow/lite/micro/kernels/xcore/xcore_ops.h"
#include "tensorflow/lite/micro/recording_micro_allocator.h"
#include "tensorflow/lite/version.h"

//*****************************************
//*****************************************
//*****************************************
// C-API callable from Python
//*****************************************
//*****************************************
//*****************************************

typedef struct ExtendedXCoreInterpreterContext {
  tflite::micro::xcore::BufferedErrorReporter* reporter;
  tflite::AllOpsResolver* resolver;
  const tflite::Model* model;
  char* model_buffer;
  uint8_t* tensor_arena;
  size_t tensor_arena_size;
  tflite::RecordingMicroAllocator* allocator;
  tflite::micro::xcore::ExtendedXCoreInterpreter* interpreter;
} ExtendedXCoreInterpreterState;

extern "C" {
ExtendedXCoreInterpreterContext* new_interpreter() {
  ExtendedXCoreInterpreterContext* ctx = new ExtendedXCoreInterpreterContext();
  ctx->reporter = nullptr;
  ctx->resolver = nullptr;
  ctx->model = nullptr;
  ctx->model_buffer = nullptr;
  ctx->tensor_arena = nullptr;
  ctx->allocator = nullptr;  // NOTE: the allocator is created in the arena so
                             // it does not need to be deleted
  ctx->interpreter = nullptr;
  return ctx;
}

void delete_interpreter(ExtendedXCoreInterpreterContext* ctx) {
  if (ctx->interpreter)
    delete ctx->interpreter;  // NOTE: interpreter must be deleted before
                              // resolver, reporter, tensor_arena
                              // and model_buffer
  if (ctx->resolver) delete ctx->resolver;
  if (ctx->reporter) delete ctx->reporter;
  if (ctx->tensor_arena) delete[] ctx->tensor_arena;
  if (ctx->model_buffer) delete[] ctx->model_buffer;
  delete ctx;
}

int initialize(ExtendedXCoreInterpreterContext* ctx, const char* model_content,
               size_t model_content_size, size_t tensor_arena_size) {
  // We need to keep a copy of the model content
  ctx->model_buffer = new char[model_content_size];
  memcpy(ctx->model_buffer, model_content, model_content_size);

  // Create error reporter
  ctx->reporter = new tflite::micro::xcore::BufferedErrorReporter();

  // Map the model into a usable data structure. This doesn't involve any
  // copying or parsing, it's a very lightweight operation.
  ctx->model = tflite::GetModel(ctx->model_buffer);
  if (ctx->model->version() != TFLITE_SCHEMA_VERSION) {
    ctx->reporter->Report(
        "Model provided is schema version %d not equal "
        "to supported version %d.",
        ctx->model->version(), TFLITE_SCHEMA_VERSION);
    return kTfLiteError;
  }

  // Create all ops resolver and add xCORE custom operators
  ctx->resolver = new tflite::AllOpsResolver();
  ctx->resolver->AddCustom(tflite::ops::micro::xcore::MaxPool2D_OpCode,
                           tflite::ops::micro::xcore::Register_MaxPool2D());
  ctx->resolver->AddCustom(tflite::ops::micro::xcore::AvgPool2D_OpCode,
                           tflite::ops::micro::xcore::Register_AvgPool2D());
  ctx->resolver->AddCustom(
      tflite::ops::micro::xcore::AvgPool2D_Global_OpCode,
      tflite::ops::micro::xcore::Register_AvgPool2D_Global());
  ctx->resolver->AddCustom(
      tflite::ops::micro::xcore::FullyConnected_8_OpCode,
      tflite::ops::micro::xcore::Register_FullyConnected_8());
  ctx->resolver->AddCustom(
      tflite::ops::micro::xcore::Conv2D_Shallow_OpCode,
      tflite::ops::micro::xcore::Register_Conv2D_Shallow());
  ctx->resolver->AddCustom(tflite::ops::micro::xcore::Conv2D_Deep_OpCode,
                           tflite::ops::micro::xcore::Register_Conv2D_Deep());
  ctx->resolver->AddCustom(tflite::ops::micro::xcore::Conv2D_1x1_OpCode,
                           tflite::ops::micro::xcore::Register_Conv2D_1x1());
  ctx->resolver->AddCustom(
      tflite::ops::micro::xcore::Conv2D_Depthwise_OpCode,
      tflite::ops::micro::xcore::Register_Conv2D_Depthwise());
  ctx->resolver->AddCustom(tflite::ops::micro::xcore::Lookup_8_OpCode,
                           tflite::ops::micro::xcore::Register_Lookup_8());
<<<<<<< HEAD
  ctx->resolver->AddCustom(tflite::ops::micro::xcore::Add_8_OpCode,
                           tflite::ops::micro::xcore::Register_Add_8());
=======
  ctx->resolver->AddCustom(tflite::ops::micro::xcore::Bsign_8_OpCode,
                           tflite::ops::micro::xcore::Register_BSign_8());
>>>>>>> d3942222

  ctx->tensor_arena = new uint8_t[tensor_arena_size];
  memset(ctx->tensor_arena, 0, tensor_arena_size);

  // Create recording allocator
  ctx->allocator = tflite::RecordingMicroAllocator::Create(
      ctx->tensor_arena, tensor_arena_size, ctx->reporter);

  // Build an interpreter to run the model with.
  ctx->interpreter = new tflite::micro::xcore::ExtendedXCoreInterpreter(
      ctx->model, *ctx->resolver, ctx->allocator,
      reinterpret_cast<tflite::ErrorReporter*>(ctx->reporter));

  return kTfLiteOk;
}

int allocate_tensors(ExtendedXCoreInterpreterContext* ctx) {
  return ctx->interpreter->AllocateTensors();
}

int tensors_size(ExtendedXCoreInterpreterContext* ctx) {
  return ctx->interpreter->tensors_size();
}

size_t inputs_size(ExtendedXCoreInterpreterContext* ctx) {
  return ctx->interpreter->inputs_size();
}

size_t outputs_size(ExtendedXCoreInterpreterContext* ctx) {
  return ctx->interpreter->outputs_size();
}

size_t arena_used_bytes(ExtendedXCoreInterpreterContext* ctx) {
  return ctx->interpreter->arena_used_bytes();
}

int set_tensor(ExtendedXCoreInterpreterContext* ctx, size_t tensor_index,
               const void* value, const int size, const int* shape,
               const int type) {
  return ctx->interpreter->SetTensor(tensor_index, value, size, shape, type);
}

int get_tensor(ExtendedXCoreInterpreterContext* ctx, size_t tensor_index,
               void* value, const int size, const int* shape, const int type) {
  return ctx->interpreter->GetTensor(tensor_index, value, size, shape, type);
}

size_t get_tensor_details_buffer_sizes(ExtendedXCoreInterpreterContext* ctx,
                                       size_t tensor_index, size_t* dims,
                                       size_t* scales, size_t* zero_points) {
  return ctx->interpreter->GetTensorDetailsBufferSizes(tensor_index, dims,
                                                       scales, zero_points);
}

int get_tensor_details(ExtendedXCoreInterpreterContext* ctx,
                       size_t tensor_index, char* name, int name_len,
                       int* shape, int* type, float* scale, int* zero_point) {
  return ctx->interpreter->GetTensorDetails(tensor_index, name, name_len, shape,
                                            type, scale, zero_point);
}

size_t get_operator_details_buffer_sizes(ExtendedXCoreInterpreterContext* ctx,
                                         size_t operator_index, size_t* inputs,
                                         size_t* outputs) {
  return ctx->interpreter->GetOperatorDetailsBufferSizes(operator_index, inputs,
                                                         outputs);
}

int get_operator_details(ExtendedXCoreInterpreterContext* ctx,
                         size_t operator_index, char* name, int name_len,
                         int* version, int* inputs, int* outputs) {
  return ctx->interpreter->GetOperatorDetails(operator_index, name, name_len,
                                              version, inputs, outputs);
}

size_t input_tensor_index(ExtendedXCoreInterpreterContext* ctx,
                          size_t input_index) {
  return ctx->interpreter->input_tensor_index(input_index);
}

size_t output_tensor_index(ExtendedXCoreInterpreterContext* ctx,
                           size_t output_index) {
  return ctx->interpreter->output_tensor_index(output_index);
}

int invoke(
    ExtendedXCoreInterpreterContext* ctx,
    tflite::micro::xcore::invoke_callback_t preinvoke_callback = nullptr,
    tflite::micro::xcore::invoke_callback_t postinvoke_callback = nullptr) {
  return ctx->interpreter->Invoke(preinvoke_callback, postinvoke_callback);
}

size_t get_allocations(ExtendedXCoreInterpreterContext* ctx, char* msg) {
  ctx->reporter->Clear();
  ctx->allocator->PrintAllocations();
  const std::string& alloc_msg = ctx->reporter->GetError();
  std::strncpy(msg, alloc_msg.c_str(), alloc_msg.length());

  return alloc_msg.length();
}

size_t get_error(ExtendedXCoreInterpreterContext* ctx, char* msg) {
  const std::string& error_msg = ctx->reporter->GetError();
  std::strncpy(msg, error_msg.c_str(), error_msg.length());
  return error_msg.length();
}

}  // extern "C"<|MERGE_RESOLUTION|>--- conflicted
+++ resolved
@@ -94,13 +94,10 @@
       tflite::ops::micro::xcore::Register_Conv2D_Depthwise());
   ctx->resolver->AddCustom(tflite::ops::micro::xcore::Lookup_8_OpCode,
                            tflite::ops::micro::xcore::Register_Lookup_8());
-<<<<<<< HEAD
   ctx->resolver->AddCustom(tflite::ops::micro::xcore::Add_8_OpCode,
                            tflite::ops::micro::xcore::Register_Add_8());
-=======
   ctx->resolver->AddCustom(tflite::ops::micro::xcore::Bsign_8_OpCode,
                            tflite::ops::micro::xcore::Register_BSign_8());
->>>>>>> d3942222
 
   ctx->tensor_arena = new uint8_t[tensor_arena_size];
   memset(ctx->tensor_arena, 0, tensor_arena_size);
