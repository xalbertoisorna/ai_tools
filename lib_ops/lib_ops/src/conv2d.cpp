--- conflicted
+++ resolved
@@ -123,8 +123,7 @@
 //**************************************
 XCoreStatus Conv2D_SIDO::Init(int32_t X_h, int32_t X_w, int32_t C_in,
                               int32_t Y_h, int32_t Y_w, int32_t zero_point,
-<<<<<<< HEAD
-                              const int8_t* K, const int16_t* bias) {
+                              const int8_t *K, const int16_t *bias) {
   // nn_conv2d_init_params_t init_params;
   // nn_conv2d_region_params_t region_params;
 
@@ -144,41 +143,13 @@
 
   // conv2d_shallowin_deepout_init(&params_, &init_params, &region_params, K,
   //                               (data16_t*)bias);
-=======
-                              const int8_t *K, const int16_t *bias) {
-  nn_conv2d_init_params_t init_params;
-  nn_conv2d_region_params_t region_params;
-
-  init_params.X_height = X_h;
-  init_params.X_width = X_w;
-  init_params.K_h = unpadded_shape.K_h;
-  init_params.K_w = unpadded_shape.K_w;
-  init_params.C_in = C_in;
-  init_params.C_out = unpadded_shape.C_out;
-  init_params.pad_mode = padding_mode_;
-  init_params.zero_point = zero_point;
-
-  region_params.top = 0;
-  region_params.left = 0;
-  region_params.rows = Y_h;
-  region_params.cols = Y_w;
-
-  conv2d_shallowin_deepout_init(&params_, &init_params, &region_params, K,
-                                (data16_t *)bias);
->>>>>>> 1294d794
-
-  return kXCoreOk;
-}
-
-<<<<<<< HEAD
-XCoreStatus Conv2D_SIDO::Eval(int8_t* Y, const int8_t* X, const int8_t* K,
-                              const int16_t* SS) {
-  // conv2d_shallowin_deepout(Y, &params_, X, K, SS);
-=======
+
+  return kXCoreOk;
+}
+
 XCoreStatus Conv2D_SIDO::Eval(int8_t *Y, const int8_t *X, const int8_t *K,
                               const int16_t *SS) {
-  conv2d_shallowin_deepout(Y, &params_, X, K, SS);
->>>>>>> 1294d794
+  // conv2d_shallowin_deepout(Y, &params_, X, K, SS);
   return kXCoreOk;
 }
 
