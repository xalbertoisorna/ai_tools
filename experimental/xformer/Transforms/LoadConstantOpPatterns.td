// Copyright 2021 XMOS LIMITED. This Software is subject to the terms of the
// XMOS Public License: Version 1

include "mlir/Dialect/Arithmetic/IR/ArithmeticOps.td"
include "mlir/Dialect/Func/IR/FuncOps.td"
include "tensorflow/compiler/mlir/lite/ir/tfl_ops.td"

include "IR/XCoreOps.td"

def ShouldBeLoadedExternally
    : Constraint<CPred<"shouldBeLoadedExternally($0)">>;

<<<<<<< HEAD
def : Pat<(XC_Conv2DV2Op
           : $output $input,
             (Arith_ConstantOp
              : $weights_op $weights_attr),
             $mulsbiases_or_thresholds, $conv2d_kernel_type, $memcpy_fn_params,
             $aggregate_fn_params, $output_transform_fn_params, $ot_type,
             $scratch_bytes, $thread_count, $abstract_kernel_params),
          (XC_Conv2DV2Op $input, (XC_LoadConstantOp $weights_op),
           $mulsbiases_or_thresholds, $conv2d_kernel_type, $memcpy_fn_params,
           $aggregate_fn_params, $output_transform_fn_params, $ot_type,
           $scratch_bytes, $thread_count, $abstract_kernel_params),
          [(ShouldBeLoadedExternally $weights_attr)]>;

def : Pat<(XC_Conv2DV2Op
           : $output $input, $weights,
             (Arith_ConstantOp
              : $mulsbiases_or_thresholds_op $mulsbiases_or_thresholds_attr),
             $conv2d_kernel_type, $memcpy_fn_params, $aggregate_fn_params,
             $output_transform_fn_params, $ot_type, $scratch_bytes,
             $thread_count, $abstract_kernel_params),
          (XC_Conv2DV2Op $input, $weights,
           (XC_LoadConstantOp $mulsbiases_or_thresholds_op),
           $conv2d_kernel_type, $memcpy_fn_params, $aggregate_fn_params,
           $output_transform_fn_params, $ot_type, $scratch_bytes, $thread_count,
           $abstract_kernel_params),
          [(ShouldBeLoadedExternally $mulsbiases_or_thresholds_attr)]>;
=======
// This constraint checks if the pattern has already been applied to the const
// op
def IsNotUsedByLoadConstantOp
    : Constraint<CPred<"isNotUsedByLoadConstantOp($0)">>;
>>>>>>> ad880957

foreach constOp = [Arith_ConstantOp, TFL_ConstOp] in {
def:
  Pat<(constOp
       : $op $attr),
      (XC_LoadConstantOp(constOp $attr)),
      [(IsNotUsedByLoadConstantOp $op), (ShouldBeLoadedExternally $attr)]>;
}

def : Pat<(TFL_QConstOp
           : $op $qtype, $attr),
          (XC_LoadConstantOp(TFL_QConstOp $qtype, $attr)),
          [(IsNotUsedByLoadConstantOp $op), (ShouldBeLoadedExternally $attr)]>;<|MERGE_RESOLUTION|>--- conflicted
+++ resolved
@@ -10,7 +10,6 @@
 def ShouldBeLoadedExternally
     : Constraint<CPred<"shouldBeLoadedExternally($0)">>;
 
-<<<<<<< HEAD
 def : Pat<(XC_Conv2DV2Op
            : $output $input,
              (Arith_ConstantOp
@@ -37,12 +36,10 @@
            $output_transform_fn_params, $ot_type, $scratch_bytes, $thread_count,
            $abstract_kernel_params),
           [(ShouldBeLoadedExternally $mulsbiases_or_thresholds_attr)]>;
-=======
 // This constraint checks if the pattern has already been applied to the const
 // op
 def IsNotUsedByLoadConstantOp
     : Constraint<CPred<"isNotUsedByLoadConstantOp($0)">>;
->>>>>>> ad880957
 
 foreach constOp = [Arith_ConstantOp, TFL_ConstOp] in {
 def:
