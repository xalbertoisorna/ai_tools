--- conflicted
+++ resolved
@@ -28,46 +28,6 @@
 # -DNDEBUG                        # define this for remove debug and profiling 
 # -DTF_LITE_STRIP_ERROR_STRINGS   # define this to remove logging
 
-<<<<<<< HEAD
-if (X86)
-  add_executable(xcore_interpreter_host)
-
-  set(BUILD_FLAGS
-    "-g"
-    "-DTF_LITE_DISABLE_X86_NEON"
-    "-O3"
-  )
-  target_link_libraries(xcore_interpreter_host stdc++ m pthread)
-
-  target_compile_options(xcore_interpreter_host PRIVATE ${BUILD_FLAGS})
-else (X86)
-  add_executable(xcore_interpreter_xscope)
-  add_executable(xcore_interpreter_cmdline)
-
-  set(BUILD_FLAGS
-    "-fxscope"
-    "${CMAKE_CURRENT_SOURCE_DIR}/config.xscope"
-    "-target=XCORE-AI-EXPLORER"
-    "-mcmodel=large"
-    "-Wno-xcore-fptrgroup"
-    "-Wno-unknown-pragmas"
-    "-report"
-    "-fno-rtti"
-    #"-DNDEBUG" 
-    "-DXCORE"
-    "-Os"
-  )
-
-  target_compile_options(xcore_interpreter_xscope PRIVATE ${BUILD_FLAGS})
-  target_compile_options(xcore_interpreter_cmdline PRIVATE ${BUILD_FLAGS} -fcmdline-buffer-bytes=2048)
-
-  target_link_options(xcore_interpreter_xscope PRIVATE ${BUILD_FLAGS} -lquadspi -w)
-  target_link_options(xcore_interpreter_cmdline PRIVATE ${BUILD_FLAGS} -lquadspi -w -fcmdline-buffer-bytes=2048)
-
-  set_target_properties(xcore_interpreter_xscope PROPERTIES OUTPUT_NAME xcore_interpreter_xscope.xe)
-  set_target_properties(xcore_interpreter_cmdline PROPERTIES OUTPUT_NAME xcore_interpreter_cmdline.xe)
-endif (X86)
-=======
 set(BUILD_FLAGS
   "-fxscope"
   "${CMAKE_CURRENT_SOURCE_DIR}/config.xscope"
@@ -88,7 +48,6 @@
 
 target_link_options(xcore_interpreter_xscope PRIVATE ${BUILD_FLAGS} -lquadspi -w)
 target_link_options(xcore_interpreter_cmdline PRIVATE ${BUILD_FLAGS} -lquadspi -w -fcmdline-buffer-bytes=2048)
->>>>>>> 67f71598
 
 set_target_properties(xcore_interpreter_xscope PROPERTIES OUTPUT_NAME xcore_interpreter_xscope.xe)
 set_target_properties(xcore_interpreter_cmdline PROPERTIES OUTPUT_NAME xcore_interpreter_cmdline.xe)
