// Copyright 2021 XMOS LIMITED. This Software is subject to the terms of the
// XMOS Public License: Version 1
//#include "tensorflow/lite/micro/all_ops_resolver.h"

#include "lib_tflite_micro/api/inference_engine.h"
#include <cstdio>
//#include "tensorflow/lite/micro/kernels/xcore/xcore_ops.h"
//#include "tensorflow/lite/micro/recording_micro_allocator.

#ifdef _MSC_VER
  #define DLLEXPORT __declspec(dllexport)
#else
  #define DLLEXPORT
#endif

//*****************************************
// C-API callable from Python
//*****************************************

void add_lib_vision_ops(
    tflite::MicroMutableOpResolver<XTFLM_OPERATORS> *resolver) {
  resolver->AddAddN();
  resolver->AddCast();
  resolver->AddFloor();
  resolver->AddGreater();
  resolver->AddGreaterEqual();
  resolver->AddLess();
  resolver->AddLessEqual();
  resolver->AddLogicalAnd();
  resolver->AddMul();
  resolver->AddNeg();
  resolver->AddPadV2();
  resolver->AddReduceMax();
  resolver->AddResizeBilinear();
  resolver->AddResizeNearestNeighbor();
  resolver->AddRound();
  resolver->AddStridedSlice();
  resolver->AddSub();
  resolver->AddTranspose();
  resolver->AddGather();
  resolver->AddFullyConnected();
  resolver->AddTranspose();
  resolver->AddSlice();
  resolver->AddSplit();
  resolver->AddPack();
  resolver->AddUnpack();
  resolver->AddTanh();
  resolver->AddSplitV();
  resolver->AddShape();
}

extern "C" {

DLLEXPORT inference_engine *new_interpreter(size_t max_model_size) {
  inference_engine *ie =
      (inference_engine *)calloc(sizeof(inference_engine), 1);
  uint32_t *model_content = (uint32_t *)calloc(max_model_size, 1);

  struct tflite_micro_objects *s0 = new struct tflite_micro_objects;

  auto *resolver = inference_engine_initialize(ie, model_content,
                                               max_model_size, nullptr, 0, s0);

  resolver->AddDequantize();
  resolver->AddSoftmax();
  resolver->AddMean();
  resolver->AddPad();
  resolver->AddPrelu();
  resolver->AddMaxPool2D();
  resolver->AddRelu6();
  resolver->AddReshape();
  resolver->AddConcatenation();
  resolver->AddAdd();
  resolver->AddMinimum();
  resolver->AddMaximum();
  resolver->AddRelu();
  resolver->AddLogistic();
  resolver->AddConv2D();
  resolver->AddQuantize();
  resolver->AddDepthwiseConv2D();
<<<<<<< HEAD
  resolver->AddCustom(tflite::ops::micro::xcore::Conv2D_V2_OpCode,
                      tflite::ops::micro::xcore::Register_Conv2D_V2());
  resolver->AddCustom(tflite::ops::micro::xcore::Strided_Slice_OpCode,
                      tflite::ops::micro::xcore::Register_Strided_Slice());
  resolver->AddCustom(tflite::ops::micro::xcore::Copy_Into_Tensor_OpCode,
                      tflite::ops::micro::xcore::Register_Copy_Into_Tensor());
  resolver->AddCustom(tflite::ops::micro::xcore::Load_Flash_OpCode,
                      tflite::ops::micro::xcore::Register_LoadFromFlash());
  resolver->AddCustom(tflite::ops::micro::xcore::Bsign_8_OpCode,
                      tflite::ops::micro::xcore::Register_BSign_8());

=======
  tflite::ops::micro::xcore::RegisterXCOps(resolver);
>>>>>>> 7272f464
  add_lib_vision_ops(resolver);

  return ie;
}

DLLEXPORT void delete_interpreter(inference_engine *ie) {
  inference_engine_unload_model(ie);
  free(ie->xtflm);
  free(ie);
}

DLLEXPORT int initialize(inference_engine *ie, const char *model_content,
               size_t model_content_size, size_t tensor_arena_size,
               const char *param_content) {
  // We need to keep a copy of the model content
  inference_engine_unload_model(ie);
  uint32_t *m = (uint32_t *)model_content;
  memcpy(ie->memory_primary, m, model_content_size);
  int r = inference_engine_load_model(ie, model_content_size, ie->memory_primary,
                                      (void *)param_content);
  return kTfLiteOk;
}

DLLEXPORT void print_memory_plan(inference_engine *ie) {
  ie->xtflm->interpreter->PrintMemoryPlan();
}

//Unused
//DLLEXPORT size_t inputs_size(inference_engine *ie) { return ie->inputs; }

//Unused
//DLLEXPORT size_t outputs_size(inference_engine *ie) { return ie->outputs; }

//Unused
// DLLEXPORT size_t get_input_tensor_size(inference_engine *ie, int tensor_index) {
//   return ie->input_sizes[tensor_index];
// }

//Unused
// DLLEXPORT size_t get_output_tensor_size(inference_engine *ie, int tensor_index) {
//   return ie->output_sizes[tensor_index];
// }

DLLEXPORT size_t arena_used_bytes(inference_engine *ie) {
  return ie->arena_needed_bytes;
}

DLLEXPORT int set_input_tensor(inference_engine *ie, size_t tensor_index,
                     const void *value, const int size) {
  memcpy(ie->input_buffers[tensor_index], value, size);
  return 0;
}

DLLEXPORT int get_input_tensor(inference_engine *ie, size_t tensor_index, void *value,
                      const int size) {
  memcpy(value, ie->input_buffers[tensor_index], size);
  return 0;
}

DLLEXPORT int get_output_tensor(inference_engine *ie, size_t tensor_index, void *value,
                      const int size) {
  memcpy(value, ie->output_buffers[tensor_index], size);
  return 0;
}

DLLEXPORT int invoke(inference_engine *ie) { return interp_invoke_par_5(ie); }

//Unused
// DLLEXPORT size_t get_tensor_details_buffer_sizes(inference_engine *ie,
//                                        size_t tensor_index, size_t *dims,
//                                        size_t *scales, size_t *zero_points) {
//   return ie->xtflm->interpreter->GetTensorDetailsBufferSizes(
//       tensor_index, dims, scales, zero_points);
// }

//Unused
// DLLEXPORT int get_tensor_details(inference_engine *ie, size_t tensor_index, char *name,
//                        int name_len, int *shape, int *type, float *scale,
//                        int *zero_point) {
//   return ie->xtflm->interpreter->GetTensorDetails(
//       tensor_index, name, name_len, shape, type, scale, zero_point);
// }

DLLEXPORT size_t get_error(inference_engine *ie, char *msg) {
  std::strcpy(msg, (const char *)ie->debug_log_buffer);
  return strlen(msg);
}

//Unused
// DLLEXPORT size_t input_tensor_index(inference_engine *ie, size_t input_index) {
//   return ie->xtflm->interpreter->input_tensor_index(input_index);
// }

//Unused
// DLLEXPORT size_t output_tensor_index(inference_engine *ie, size_t output_index) {
//   return ie->xtflm->interpreter->output_tensor_index(output_index);
// }

} // extern "C"<|MERGE_RESOLUTION|>--- conflicted
+++ resolved
@@ -78,21 +78,7 @@
   resolver->AddConv2D();
   resolver->AddQuantize();
   resolver->AddDepthwiseConv2D();
-<<<<<<< HEAD
-  resolver->AddCustom(tflite::ops::micro::xcore::Conv2D_V2_OpCode,
-                      tflite::ops::micro::xcore::Register_Conv2D_V2());
-  resolver->AddCustom(tflite::ops::micro::xcore::Strided_Slice_OpCode,
-                      tflite::ops::micro::xcore::Register_Strided_Slice());
-  resolver->AddCustom(tflite::ops::micro::xcore::Copy_Into_Tensor_OpCode,
-                      tflite::ops::micro::xcore::Register_Copy_Into_Tensor());
-  resolver->AddCustom(tflite::ops::micro::xcore::Load_Flash_OpCode,
-                      tflite::ops::micro::xcore::Register_LoadFromFlash());
-  resolver->AddCustom(tflite::ops::micro::xcore::Bsign_8_OpCode,
-                      tflite::ops::micro::xcore::Register_BSign_8());
-
-=======
   tflite::ops::micro::xcore::RegisterXCOps(resolver);
->>>>>>> 7272f464
   add_lib_vision_ops(resolver);
 
   return ie;
