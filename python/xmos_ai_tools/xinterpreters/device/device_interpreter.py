# Copyright 2022 XMOS LIMITED. This Software is subject to the terms of the
# XMOS Public License: Version 1
from abc import abstractmethod
import numpy as np

from xmos_ai_tools.xinterpreters.base.base_interpreter import (
    xcore_tflm_base_interpreter,
)
import xmos_ai_tools.xinterpreters.device.aisrv_cmd as aisrv_cmd

XCORE_IE_MAX_BLOCK_SIZE = 512


class AISRVError(Exception):
    """Error from device"""

    pass


class IOError(AISRVError):
    """IO Error from device"""

    pass


class NoModelError(AISRVError):
    """No model error from device"""

    pass


class ModelError(AISRVError):
    """Model error from device"""

    pass


class InferenceError(AISRVError):
    """Inference Error from device"""

    pass


class CommandError(AISRVError):
    """Command Error from device"""

    pass


class xcore_tflm_device_interpreter(xcore_tflm_base_interpreter):
    """! The xcore interpreters device class.
    To be inherited by usb/spi interpreters, inherits from base interpreter.
    """

    def __init__(self):
        """! Device interpreter initializer.
        Calls the connect function to connect to a device over the current interface.
        """
        self._timings_length = None
        self._max_block_size = XCORE_IE_MAX_BLOCK_SIZE  # TODO read from (usb) device?
        self.connect()
        super().__init__()

    def __exit__(self, exc_type, exc_value, exc_traceback) -> None:
        """! Exit calls close function to delete interpreter"""
        self.close()

    def initialise_interpreter(self, model_index=0) -> None:
        """! Abstract initialising interpreter with model associated with model_index.
        @param model_index The engine to target, for interpreters that support multiple models
        running concurrently. Defaults to 0 for use with a single model.
        """
        model = self.get_model(model_index)
        self.download_model(
            bytearray(model.model_content),
            model.secondary_memory,
            model.flash,
            model.tile,
        )
        return

    def set_tensor(self, data, tensor_index=0, model_index=0) -> None:
        """! Abstract for writing the input tensor of a model.
        @param tensor_index  The index of input tensor to target.
        @param data  The blob of data to set the tensor to.
        @param model_index The engine to target, for interpreters that support multiple models
        running concurrently. Defaults to 0 for use with a single model.
        """
        if self.get_input_details(input_index)['dtype'] == 'int32' or self.get_input_details(input_index)['dtype'] == 'float32':
            bpi = 4
        else:
            bpi= 1
        self._download_data(
            aisrv_cmd.CMD_SET_INPUT_TENSOR,
<<<<<<< HEAD
            self.bytes_to_ints(bytes(data), bpi),
            tensor_num=input_index,
=======
            data,
            tensor_num=tensor_index,
>>>>>>> de139cef
            engine_num=model_index,
        )
        print("Setting Input Tensor")
        return

<<<<<<< HEAD
    def get_output_tensor(
        self, output_index=0, tensor=None, model_index=0) -> "Output tensor data":
=======
    def get_tensor(
        self, tensor_index=0, tensor=None, model_index=0
    ) -> "Output tensor data":
>>>>>>> de139cef
        """! Abstract for reading the data in the output tensor of a model.
        @param tensor_index  The index of output tensor to target.
        @param tensor Tensor of correct shape to write into (optional)
        @param model_index The engine to target, for interpreters that support multiple models
        running concurrently. Defaults to 0 for use with a single model.
        @return The data that was stored in the output tensor.
        """
<<<<<<< HEAD
        output_type = self.get_output_details(output_index)['dtype']
        if output_type == 'int32' or output_type == 'float32':
            bpi = 4
        else:
            bpi = 1
        output_length = self.get_output_tensor_size(output_index, model_index)
=======
        output_length = self.get_output_tensor_size(tensor_index, model_index)
>>>>>>> de139cef
        data_read = self._upload_data(
            aisrv_cmd.CMD_GET_OUTPUT_TENSOR,
            output_length,
            tensor_num=tensor_index,
            engine_num=model_index,
        )

        assert type(data_read) == list
        assert type(data_read[0]) == int
        if output_type == "float32":
            float_ = True 
        else:
            float_ = False
        output = self.bytes_to_ints(data_read, bpi, float_=float_)

        return np.reshape(np.asarray(output), self.get_output_details(output_index)["shape"])

    def get_input_tensor(self, input_index=0, model_index=0) -> "Input tensor data":
        """! Abstract for reading the data in the input tensor of a model.
        @param output_index  The index of output tensor to target.
        @param tensor Tensor of correct shape to write into (optional)
        @param model_index The engine to target, for interpreters that support multiple models
        running concurrently. Defaults to 0 for use with a single model.
        @return The data that was stored in the output tensor.
        """
        # Retrieve result from device
        input_length = self.get_input_tensor_size(input_index, model_index)
        data_read = self._upload_data(
            aisrv_cmd.CMD_GET_INPUT_TENSOR,
            input_length,
            tensor_num=input_index,
            engine_num=model_index,
        )

        assert type(data_read) == list
        assert type(data_read[0]) == int

        return self.bytes_to_ints(data_read)

    @abstractmethod
    def invoke(self, model_index=0) -> None:
        pass

    def close(self, model_index=0) -> None:
        """! Abstract deleting the interpreter
        @params model_index Defines which interpreter to target in systems with multiple
        """
        return

    def tensor_arena_size(self) -> "Size of tensor arena":
        """! Abstract to read the size of the tensor arena required
        @return size of the tensor arena as an integer
        """
        return

    def _check_status(self, status):
        """! Abstract to read a status code and raise an exception
        @param status Status code
        """
        return

    def print_memory_plan(self) -> None:
        """! Abstract to print a plan of memory allocation"""
        return

    # Internal Device Interpreter Functions

    @abstractmethod
    def connect(self):
        """! Abstract to connect to a connected device"""
        pass

    @abstractmethod
    def _clear_error(self):
        """! Abstract to clear errors on the device"""
        pass

    def download_model(
        self, model_bytes, secondary_memory=False, flash=False, model_index=0
    ):
        """! Download a model on to the device.
        @param model_bytes  The byte array containing the model.
        @param secondary_memory  Download the model to primary and secondary memory.
        @param flash  Store the model in flash memory.
        @param model_index  The model to target, for interpreters that support multiple models
        running concurrently. Defaults to 0 for use with a single model.
        """

        if not flash:
            assert type(model_bytes) == bytearray

            print("Model length (bytes): " + str(len(model_bytes)))

            if secondary_memory:
                print("Downloading model to secondary memory")
                cmd = aisrv_cmd.CMD_SET_MODEL_SECONDARY
            else:
                print("Downloading model to primary memory")
                cmd = aisrv_cmd.CMD_SET_MODEL_PRIMARY

        elif flash:
            if secondary_memory:
                print("Loading model to secondary memory")
                cmd = aisrv_cmd.CMD_SET_MODEL_SECONDARY_FLASH
            else:
                print("Loading model to primary memory")
                cmd = aisrv_cmd.CMD_SET_MODEL_PRIMARY_FLASH

        try:
            # Download model to device
            self._download_data(cmd, model_bytes, engine_num=model_index)
        except IOError:
            print("IO Error\n")
            raise IOError

    def bytes_to_ints(self, data_bytes, bpi=1, float_=False):
        """! Convert variable byte array to integers.
        @param data_bytes Byte Array.
        @param bpi Bytes per integer (eg 1 for int8, 4 for int32).
        """
        output_data_int = []

        # TODO better way of doing this?
        if float_:
            import struct
            for i in range(0, len(data_bytes), bpi):
                x = data_bytes[i : i + bpi]
                y = struct.unpack('f', x)
                output_data_int.append(y)
        else:
            for i in range(0, len(data_bytes), bpi):
                x = data_bytes[i : i + bpi]
                y = int.from_bytes(x, byteorder="little", signed=True)
                output_data_int.append(y)

        return output_data_int

    def read_debug_log(self):
        """! Read the debug log on device (TFLM Error Reporter)."""
        debug_string = self._upload_data(
            aisrv_cmd.CMD_GET_DEBUG_LOG, 256
        )  # TODO rm magic number

        r = bytearray(debug_string).decode("utf8", errors="replace")
        return r

    def read_times(self, model_index=0):
        """! Read the operator timings from a completed inference.
        @param model_index  The model to target, for interpreters that support multiple models
        running concurrently. Defaults to 0 for use with a single model.
        """
        model = self.get_model(model_index)
        ops_length = len(model.opList)

        times_bytes = self._upload_data(
            aisrv_cmd.CMD_GET_TIMINGS, ops_length * 4, engine_num=model_index
        )
        times_ints = self.bytes_to_ints(times_bytes, bpi=4)

        return times_ints


class xcore_tflm_spi_interpreter(xcore_tflm_device_interpreter):
    def __init__(self, bus=0, device=0, speed=7800000):
        self._dev = None
        self._bus = bus
        self._device = device
        self._speed = speed
        self._dummy_bytes = [0, 0, 0]  # cmd + 2 dummy
        self._dummy_byte_count = len(self._dummy_bytes)
        super().__init__()

    def _download_data(self, cmd, data_bytes):
        data_len = len(data_bytes)
        data_index = 0
        data_ints = self.bytes_to_ints(data_bytes)

        while data_len >= self._max_block_size:
            self._wait_for_device()
            to_send = [cmd]
            to_send.extend(data_ints[data_index : data_index + self._max_block_size])

            data_len = data_len - self._max_block_size
            data_index = data_index + self._max_block_size

            self._dev.xfer(to_send)

        # Note, send a 0 length if size % XCORE_IE_MAX_BLOCK_SIZE == 0
        status = self._wait_for_device()
        to_send = [cmd]
        to_send.extend(data_ints[data_index : data_index + data_len])
        self._dev.xfer(to_send)

    def _upload_data(self, cmd, length):
        self._wait_for_device()
        to_send = self._construct_packet(cmd, length + 1)
        r = self._dev.xfer(to_send)

        r = r[self._dummy_byte_count :]
        return r[:length]

    def _clear_error(self):
        """Clear error bits in status register"""
        # Error flags are cleared by GET_STATUS
        pass

    def connect(self):
        import spidev

        self._dev = spidev.SpiDev()
        self._dev.open(self._bus, self._device)
        self._dev.max_speed_hz = self._speed

    def invoke(self, model_index=0):
        to_send = self._construct_packet(aisrv_cmd.CMD_START_INFER, 0)
        r = self._dev.xfer(to_send)

    def _construct_packet(self, cmd, length):
        def round_to_word(x):
            return 4 * round(x / 4)

        return [cmd] + self._dummy_bytes + (round_to_word(length) * [0])

    def _read_status(self):
        to_send = [aisrv_cmd.CMD_GET_STATUS] + self._dummy_bytes + (4 * [0])
        r = self._dev.xfer(to_send)

        return r[self._dummy_byte_count]  # TODO more than 1 status byte?

    def _wait_for_device(self):
        """Wait for device to report not busy. Raise exception on any error Status"""
        while True:
            status = self._read_status()

            if status != 1:  # TODO STATUS_BUSY
                if status == 0x04:  # TODO STATUS_ERROR_NO_MODEL
                    raise NoModel()
                elif status == 0x08:  # TODO STATUS_ERROR_MODEL_ERR
                    raise ModelError()
                elif status == 0x10:  # TODO STATUS_ERROR_INFER_ERR
                    raise InferenceError()
                elif status == 0x20:  # TODO STATUS_BAD_CMD
                    raise CommandError()
                break


class xcore_tflm_usb_interpreter(xcore_tflm_device_interpreter):
    def __init__(self, timeout=500000):
        self._out_ep = None
        self._in_ep = None
        self._dev = None
        self._timeout = timeout
        super().__init__()

    def _download_data(self, cmd, data_bytes, tensor_num=0, engine_num=0):
        import usb

        try:
            self._out_ep.write(bytes([cmd, engine_num, tensor_num]))
            self._out_ep.write(data_bytes, 1000)

            if (len(data_bytes) % self._max_block_size) == 0:
                self._out_ep.write(bytearray([]), 1000)

        except usb.core.USBError as e:
            if e.backend_error_code == usb.backend.libusb1.LIBUSB_ERROR_PIPE:
                print("USB error, DOWNLOAD IN/OUT pipe halted")
                self._clear_error()
                print("DEBUG LOG: ", self.read_debug_log())
                raise IOError()

    def _upload_data(self, cmd, length, sign=False, tensor_num=0, engine_num=0):
        import usb

        read_data = []

        try:
            self._out_ep.write(bytes([cmd, engine_num, tensor_num]), self._timeout)
            buff = usb.util.create_buffer(self._max_block_size)

            while True:
                read_len = self._dev.read(self._in_ep, buff, 10000)
                read_data.extend(buff[:read_len])
                if read_len != self._max_block_size:
                    break

            return read_data

        except usb.core.USBError as e:
            if e.backend_error_code == usb.backend.libusb1.LIBUSB_ERROR_PIPE:
                print("USB error, UPLOAD IN/OUT pipe halted")
                self._clear_error()
                print("DEBUG LOG: ", self.read_debug_log())
                raise IOError()

    def _clear_error(self):
        self._dev.clear_halt(self._out_ep)
        self._dev.clear_halt(self._in_ep)

    def connect(self):
        import usb

        self._dev = None
        while self._dev is None:

            # TODO - more checks that we have the right device..
            self._dev = usb.core.find(idVendor=0x20B1, idProduct=0xA15E)

            # set the active configuration. With no arguments, the first
            # configuration will be the active one
            self._dev.set_configuration()

            # get an endpoint instance
            cfg = self._dev.get_active_configuration()

            # print("found device: \n" + str(cfg))
            intf = cfg[(0, 0)]

            self._out_ep = usb.util.find_descriptor(
                intf,
                # match the first OUT endpoint
                custom_match=lambda e: usb.util.endpoint_direction(e.bEndpointAddress)
                == usb.util.ENDPOINT_OUT,
            )

            self._in_ep = usb.util.find_descriptor(
                intf,
                # match the first IN endpoint
                custom_match=lambda e: usb.util.endpoint_direction(e.bEndpointAddress)
                == usb.util.ENDPOINT_IN,
            )

            assert self._out_ep is not None
            assert self._in_ep is not None

            print("Connected to AISRV via USB")

    def invoke(self, model_index=0):
        # Send cmd
        print("Inferencing...")
        self._out_ep.write(bytes([aisrv_cmd.CMD_START_INFER, model_index, 0]), 1000)
        # Send out a 0 length packet
        self._out_ep.write(bytes([]), 1000)

    def close(self, model_index=0) -> None:
        import usb 
        usb.util.dispose_resources(self._dev)
        return

    def start_acquire_single(self, sx, ex, sy, ey, rw, rh, engine_num=0):
        # Send cmd
        self._out_ep.write(
            bytes([aisrv_cmd.CMD_START_ACQUIRE_SINGLE, engine_num, 0]), 1000
        )

        def tobytes(l):
            o = []
            for i in l:
                o.append(i & 0xFF)
                o.append((i >> 8) & 0xFF)
            return bytes(o)

        # Send out packet with coordinates
        self._out_ep.write(tobytes([sx, ex, sy, ey, rw, rh]), 1000)

    def acquire_set_i2c(self, i2c_address, reg_address, reg_value, engine_num=0):
        # Send cmd
        self._out_ep.write(
            bytes([aisrv_cmd.CMD_START_ACQUIRE_SET_I2C, engine_num, 0]), 1000
        )

        def tobytes(l):
            o = []
            for i in l:
                o.append(i & 0xFF)
            return bytes(o)

        # Send out packet with coordinates
        self._out_ep.write(tobytes([i2c_address, reg_address, reg_value]), 1000)

    def start_acquire_stream(self, engine_num=0):
        # Send cmd
        self._out_ep.write(
            bytes([aisrv_cmd.CMD_START_ACQUIRE_STREAM, engine_num, 0]), 1000
        )

        # Send out a 0 length packet
        self._out_ep.write(bytes([]), 1000)

    def enable_output_gpio(self, engine_num=0):
        self._out_ep.write(
            bytes([aisrv_cmd.CMD_SET_OUTPUT_GPIO_EN, engine_num, 0]), 1000
        )
        self._out_ep.write(bytes([1]), 1000)

    def disable_output_gpio(self, engine_num=0):
        self._out_ep.write(
            bytes([aisrv_cmd.CMD_SET_OUTPUT_GPIO_EN, engine_num, 0]), 1000
        )
        self._out_ep.write(bytes([0]), 1000)

    def set_output_gpio_threshold(self, index, threshold):
        self._out_ep.write(
            bytes([aisrv_cmd.CMD_SET_OUTPUT_GPIO_THRESH, engine_num, 0]), 1000
        )
        self._out_ep.write(bytes([index, threshold]), 1000)

    def set_output_gpio_mode_max(self, engine_num=0):
        self._out_ep.write(
            bytes([aisrv_cmd.CMD_SET_OUTPUT_GPIO_MODE, engine_num, 0]), 1000
        )
        self._out_ep.write(bytes([1]), 1000)

    def set_output_gpio_mode_none(self, engine_num=0):
        self._out_ep.write(
            bytes([aisrv_cmd.CMD_SET_OUTPUT_GPIO_MODE, engine_num, 0]), 1000
        )
        self._out_ep.write(bytes([0]), 1000)<|MERGE_RESOLUTION|>--- conflicted
+++ resolved
@@ -92,26 +92,17 @@
             bpi= 1
         self._download_data(
             aisrv_cmd.CMD_SET_INPUT_TENSOR,
-<<<<<<< HEAD
             self.bytes_to_ints(bytes(data), bpi),
             tensor_num=input_index,
-=======
-            data,
-            tensor_num=tensor_index,
->>>>>>> de139cef
+
             engine_num=model_index,
         )
         print("Setting Input Tensor")
         return
 
-<<<<<<< HEAD
-    def get_output_tensor(
-        self, output_index=0, tensor=None, model_index=0) -> "Output tensor data":
-=======
     def get_tensor(
         self, tensor_index=0, tensor=None, model_index=0
     ) -> "Output tensor data":
->>>>>>> de139cef
         """! Abstract for reading the data in the output tensor of a model.
         @param tensor_index  The index of output tensor to target.
         @param tensor Tensor of correct shape to write into (optional)
@@ -119,16 +110,13 @@
         running concurrently. Defaults to 0 for use with a single model.
         @return The data that was stored in the output tensor.
         """
-<<<<<<< HEAD
         output_type = self.get_output_details(output_index)['dtype']
         if output_type == 'int32' or output_type == 'float32':
             bpi = 4
         else:
             bpi = 1
         output_length = self.get_output_tensor_size(output_index, model_index)
-=======
-        output_length = self.get_output_tensor_size(tensor_index, model_index)
->>>>>>> de139cef
+        
         data_read = self._upload_data(
             aisrv_cmd.CMD_GET_OUTPUT_TENSOR,
             output_length,
