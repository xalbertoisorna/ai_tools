# Copyright (c) 2019, XMOS Ltd, All rights reserved

import logging
import numpy as np

from abc import abstractmethod
from contextlib import contextmanager
from tflite2xcore.graph_transformer import PassPriority
from tflite2xcore.graph_transformer import (
    ModelTransformationPass,
    OperatorMatchingPass,
    InputTensorMatchingPass,
    OutputTensorMatchingPass
)
from tflite2xcore.operator_codes import BuiltinOpCodes, OperatorCode, XCOREOpCodes
from tflite2xcore.xcore_model import TensorType


class RemoveQuantizerFloatInputPass(OperatorMatchingPass):
    def __init__(self, priority=PassPriority.PREP):
        super().__init__(priority)

    def match(self, op):
        if op.operator_code.code == BuiltinOpCodes.QUANTIZE:
            input_tensor, output_tensor = op.inputs[0], op.outputs[0]
            return (input_tensor in op.subgraph.inputs
                    and output_tensor not in op.subgraph.outputs
                    and output_tensor.type == TensorType.INT8
                    and input_tensor.type == TensorType.FLOAT32)

        return False

    def mutate(self, op):
        subgraph = op.subgraph
        subgraph.inputs.append(op.outputs[0])
        subgraph.remove_tensor(op.inputs[0])
        subgraph.remove_operator(op)


class RemoveDequantizerFloatOutputPass(OperatorMatchingPass):
    def __init__(self, priority=PassPriority.PREP):
        super().__init__(priority)

    def match(self, op):
        if op.operator_code.code == BuiltinOpCodes.DEQUANTIZE:
            input_tensor, output_tensor = op.inputs[0], op.outputs[0]
            return (output_tensor in op.subgraph.outputs
                    and input_tensor not in op.subgraph.inputs
                    and output_tensor.type == TensorType.FLOAT32
                    and input_tensor.type == TensorType.INT8)

        return False

    def mutate(self, op):
        subgraph = op.subgraph
        subgraph.outputs.append(op.inputs[0])
        subgraph.remove_tensor(op.outputs[0])
        subgraph.remove_operator(op)


class AddQuantizerFloatInputPass(InputTensorMatchingPass):
    def __init__(self, priority=PassPriority.CLEANUP):
        super().__init__(priority)

    def match(self, input_tensor):
        return (input_tensor.type == TensorType.INT8)

    def mutate(self, qin):
        subgraph = qin.subgraph
        fin = subgraph.create_tensor(
            f"{qin.name}_float", TensorType.FLOAT32, qin.shape, isinput=True)
        subgraph.inputs.remove(qin)
        op = subgraph.create_operator(
            OperatorCode(BuiltinOpCodes.QUANTIZE), inputs=[fin], outputs=[qin])
        # python interpreter prefers ops ordered this way
        subgraph.operators.remove(op)
        subgraph.operators.insert(0, op)


class AddDequantizerFloatOutputPass(OutputTensorMatchingPass):
    def __init__(self, priority=PassPriority.CLEANUP):
        super().__init__(priority)

    def match(self, input_tensor):
        return input_tensor.type == TensorType.INT8

    def mutate(self, qout):
        subgraph = qout.subgraph
        fout = subgraph.create_tensor(
            f"{qout.name}_float", TensorType.FLOAT32, qout.shape, isoutput=True)
        subgraph.outputs.remove(qout)
        subgraph.create_operator(
            OperatorCode(BuiltinOpCodes.DEQUANTIZE), inputs=[qout], outputs=[fout])


class RemoveSoftmaxOutputPass(OperatorMatchingPass):
    def __init__(self, priority=PassPriority.HIGH):
        super().__init__(priority)

    def match(self, op):
        return (op.operator_code.code == BuiltinOpCodes.SOFTMAX
                and op.outputs[0] in op.subgraph.outputs)

    def mutate(self, op):
        subgraph = op.subgraph
        subgraph.outputs.append(op.inputs[0])
        subgraph.remove_tensor(op.outputs[0])
        subgraph.remove_operator(op)


class AddArgMax16OutputPass(OutputTensorMatchingPass):
    def __init__(self, priority=PassPriority.LOW):
        super().__init__(priority)

    def match(self, tensor):
        return (len(tensor.subgraph.outputs) == 1
                and tensor.subgraph.outputs[0].type == TensorType.INT16
                and len(tensor.shape) == 2)

    def mutate(self, tensor):
        subgraph = tensor.subgraph
        tout = subgraph.create_tensor(
            f"{tensor.name}_argmax", TensorType.INT32, tensor.shape[:1], isoutput=True)
        subgraph.outputs.remove(tensor)
        op = subgraph.create_operator(
            OperatorCode(BuiltinOpCodes.ARG_MAX), inputs=[tensor], outputs=[tout])

        # add tensor with axis info
        dim_tensor = subgraph.create_tensor(
            f"{op.name}/axis", TensorType.INT32, shape=[])
        op.inputs.append(dim_tensor)
        dim_tensor.buffer.data = np.int32([1])


# TODO: write (at least regression) tests for this class
class ReplaceQuantizedOperatorPass(OperatorMatchingPass):
    def __init__(self, priority=PassPriority.MEDIUM):
        super().__init__(priority)
        self._op = None

    @contextmanager
    def using(self, op):
        self._op, original_op = op, self._op
        yield
        self._op = original_op

    @property
    def _output(self):
        return self._op.outputs[0]

    @property
    def _input(self):
        return self._op.inputs[0]

    @property
    @abstractmethod
    def matching_opcode(self):
        raise NotImplementedError()

    @property
    def _matching_input_type(self):
        return TensorType.INT8

    @property
    def _matching_output_type(self):
        return TensorType.INT8

    @property
    @abstractmethod
    def new_opcode(self):
        raise NotImplementedError()

    def mutate(self, op):
        new_op = op.subgraph.create_operator(
            self.new_opcode, inputs=op.inputs, outputs=op.outputs)
        new_op.subgraph.replace_operator(op, new_op)
        return new_op

    def match(self, op):
        if op.operator_code.code == self.matching_opcode:
            with self.using(op):
                return (self._input.type == self._matching_input_type
                        and self._output.type == self._matching_output_type)


class ReplaceArgMax16Pass(ReplaceQuantizedOperatorPass):
    def __init__(self, priority=PassPriority.LOW):
        super().__init__(priority)

    @property
    def matching_opcode(self):
        return BuiltinOpCodes.ARG_MAX

    @property
    def _matching_input_type(self):
        return TensorType.INT16

    @property
    def _matching_output_type(self):
        return TensorType.INT32

    @property
    def _axis(self):
        return self._op.inputs[1].numpy

    @property
    def new_opcode(self):
        return OperatorCode(XCOREOpCodes.XC_argmax_16)

    def match(self, op):
        if super().match(op):
            with self.using(op):
                return (len(self._input.shape) == 2  # only 2D tensors are matched
                        and self._axis == 1)

    def mutate(self, op):
        new_op = super().mutate(op)
        new_op.subgraph.remove_tensor(new_op.inputs[1])
        new_op.inputs = new_op.inputs[:1]
        return new_op


# TODO: write (at least regression) tests for this class
class ReplaceXCOREWeightBiasOperatorPass(ReplaceQuantizedOperatorPass):
    @property
    def _weights(self):
        return self._op.inputs[1]

    @property
    def _biases(self):
        return self._op.inputs[2]

    def match(self, op):
        if super().match(op):
            with self.using(op):
                return (self._weights.type == TensorType.INT8
                        and self._biases.type == TensorType.INT32)

    @property
    def _multiplier(self):
        output_scale = self._output.quantization['scale'][0]
        bias_scale = np.array(self._biases.quantization['scale'])
        return bias_scale / output_scale

    @property
    def _unified_bias(self):
        weights = self._weights.numpy
        biases = self._biases.numpy
        input_zero_point = int(self._input.quantization['zero_point'][0])
        output_zero_point = int(self._output.quantization['zero_point'][0])

        zero_point_bias = np.sum(weights * input_zero_point,
                                 axis=tuple(j for j in range(1, len(weights.shape))))
        return np.int32(biases - zero_point_bias
                        + np.int32(np.round(output_zero_point / self._multiplier)))

    @property
    def _shift_scale(self):
        multiplier = self._multiplier
        # NOTE: VLMUL expects one factor in Q2.14
        # we have 1 <= scale < 2 represented in Q2.14
        rshift = -np.ceil(np.log2(multiplier)) + 1
        scale = np.round(2**14 * (multiplier * 2**rshift))

        for j in range(len(scale)):
            if scale[j] == 2**15:
                rshift[j] -= 1
                scale[j] /= 2
            # we are using 16 bits instead of 8 so we need to adjust the shift
            # NOTE: VDEPTH8 shifts down by 8 bits, not 7 as stated on some pages of the ISA
            rshift[j] -= 8

        bias_size = self._biases.numpy.size
        if len(scale) == 1:
            rshift = np.repeat(rshift, bias_size)
            scale = np.repeat(scale, bias_size)
        rshift, scale = np.int16(rshift), np.int16(scale)
        if rshift.shape != scale.shape:
            raise ValueError(f"Shift and scale shapes don't match: {rshift.shape} != {scale.shape}")
        return rshift, scale

    @property
    @abstractmethod
    def _shift_scale_arr(self):
        pass

    def add_shift_scale(self, op):
        with self.using(op):
            shift_scale_arr = self._shift_scale_arr
        shift_scale_tensor = op.subgraph.create_tensor(
            f"{op.name}/shift_scale",
            TensorType.INT16,
            shift_scale_arr.shape,
            buffer=op.model.create_buffer(shift_scale_arr)
        )
        op.inputs.append(shift_scale_tensor)

    @abstractmethod
    def mutate_biases(self, op):
        pass

    def mutate_weights(self, op):
        with self.using(op):
            # rename weight tensor
            # NOTE: no weight layout rearrangement is done for this op
            self._weights.name = f"{op.name}/weights"

    def mutate(self, op):
        # NOTE: the order of these mutations is strict
        new_op = super().mutate(op)
        self.add_shift_scale(new_op)
        self.mutate_biases(new_op)
        self.mutate_weights(new_op)
        return new_op


# TODO: write (at least regression) tests for the mutator functions
class ReplaceDeepinAnyoutFullyConnectedPass(ReplaceXCOREWeightBiasOperatorPass):
    @property
    def matching_opcode(self):
        return BuiltinOpCodes.FULLY_CONNECTED

    def match(self, op):
        if super().match(op):
            with self.using(op):
                return self._weights.shape[1] % 32 == 0

        return False

    def mutate_weights(self, op):
        with self.using(op):
            # rename weight tensor
            # NOTE: no weight layout rearrangement is done for this op
            self._weights.name = f"{op.name}/weights"

    def mutate_biases(self, op):
        with self.using(op):
            # calculate and save a unified bias vector
            self._biases.buffer.data = self._unified_bias
            # rename bias tensor and change quantization mode to alert users to unusual layout
            self._biases.name = f"{op.name}/biases"
            self._biases.quantization['details_type'] = 'CustomQuantization'
<<<<<<< HEAD
    
=======

    @property
    def _shift_scale_arr(self):
        # calculate right shift/scale
        rshift, scale = self._shift_scale

        # reshape into appropriate array
        return np.hstack([rshift, scale]).reshape((2, -1))


# TODO: write (at least regression) tests for the mutator functions
class ReplaceDeepinAnyoutFullyConnectedOutputPass(ReplaceDeepinAnyoutFullyConnectedPass):
    def match(self, op):
        if super().match(op):
            with self.using(op):
                return self._output in op.subgraph.outputs

        return False

    @property
    def new_opcode(self):
        return OperatorCode(XCOREOpCodes.XC_fc_deepin_anyout_final)

>>>>>>> f9688162
    def mutate_output(self, op):
        with self.using(op):
            self._output.type = TensorType.INT16
            self._output.name = f"{op.name}/output"
            self._output.quantization = {
                'min': self._output.quantization['min'],
                'max': self._output.quantization['max'],
                'scale': [self._output.quantization['scale'][0] / 2**8],
                'zero_point': [int(self._output.quantization['zero_point'][0] * 2**8)],
                'details_type': "CustomQuantization",
                'quantized_dimension': 0
            }

    @property
    def new_opcode(self):
        return OperatorCode(XCOREOpCodes.XC_fc_deepin_anyout)

    @abstractmethod
    def mutate(self, op):
        # NOTE: Overload this in subclasses, and call mutate_output appropriately
        new_op = super().mutate(op)


class ReplaceDeepinAnyoutFullyConnectedOutputPass(ReplaceDeepinAnyoutFullyConnectedPass):
    def match(self, op):
        if super().match(op):
            with self.using(op):
                return self._output in op.subgraph.outputs

        return False

    def mutate(self, op):
        # NOTE: the order of these mutations is strict
        new_op = super().mutate(op)
        self.mutate_output(new_op)
        return new_op


# TODO: write (at least regression) tests for the mutator functions
class ReplaceDeepinAnyoutFullyConnectedIntermediatePass(ReplaceDeepinAnyoutFullyConnectedPass):
    def match(self, op):
        if super().match(op):
            with self.using(op):
                return self._output not in op.subgraph.outputs

        return False

    def add_requantize(self, op):
        # rename original output tensor
        with self.using(op):
            self._output.name = f"{op.name}/output_requant"
        # create intermediate tensor
        with self.using(op):
            new_out = op.subgraph.create_tensor(
                f"{op.name}/intermediate", self._output.type, self._output.shape,
                quantization=self._output.quantization
            )
        # create new op, insert after original op, rewire inputs/outputs
        new_op = op.subgraph.create_operator(
            OperatorCode(XCOREOpCodes.XC_requantize_16_to_8),
            inputs=[intermediate], outputs=op.outputs)
        op.outputs = [intermediate]
        op.subgraph.insert_operator(op, new_op, after=True)

    def mutate(self, op):
        # NOTE: the order of these mutations is strict
        new_op = super().mutate(op)
        requantize_op = self.add_requantize(new_op)
        self.mutate_output(new_op)
        return new_op


# TODO: write (at least regression) tests for this class
class ReplaceDeepoutConv2DPass(ReplaceXCOREWeightBiasOperatorPass):
    @property
    def _strides(self):
        options = self._op.builtin_options
        return options['stride_h'], options['stride_w']

    @property
    def _dilation(self):
        options = self._op.builtin_options
        return options['dilation_h_factor'], options['dilation_w_factor']

    @property
    def _padding(self):
        return self._op.builtin_options['padding']

    def match(self, op):
        if super().match(op):
            with self.using(op):
                if self._dilation != (1, 1):
                    logging.warning(f"Found non-supported dilation: {self._dilation}")
                else:
                    return (self._strides == (1, 1)
                            and self._weights.shape[1] % 2 == 1  # kernel height is odd
                            and self._weights.shape[2] % 2 == 1  # kernel width is odd
                            and self._weights.shape[0] % 16 == 0)  # deepout

        return False

    def mutate_biases(self, op):
        with self.using(op):
            # calculate, reshape, and save a unified bias tensor
            bias = self._unified_bias
            acc_period = 16
            tmp_shape = (bias.shape[0] // acc_period, acc_period, -1)
            byte_list = list(bias.flatten().tostring())
            new_bias = np.uint8(byte_list).reshape(tmp_shape)
            new_bias = np.stack(  # splitting lower and upper 16 bits of each 32 bit value
                [new_bias[:, :, 2:], new_bias[:, :, :2]],
                axis=1
            )
            self._biases.buffer.data = new_bias

            # change bias tensor metadata and change quantization mode to alert users to unusual layout
            self._biases.type = TensorType.INT16
            self._biases.shape = list(new_bias.shape[:-1])
            self._biases.name = f"{op.name}/biases"
            self._biases.quantization['details_type'] = 'CustomQuantization'

    @abstractmethod
    def mutate_weights(self, op):
        def reorder_quant_params(arr, acc_period=16):
            arr = np.array(arr)
            arr = arr.reshape((arr.shape[0] // acc_period, acc_period))
            return np.flip(arr, axis=1).flatten().tolist()

        super().mutate_weights(op)
        with self.using(op):
            weight_quantization = self._weights.quantization
            for key in ['scale', 'zero_point']:
                weight_quantization[key] = reorder_quant_params(weight_quantization[key])

    @property
    def _shift_scale_arr(self):
        # calculate right shift/scale
        rshift, scale = self._shift_scale

        # reshape into appropriate array
        new_shape = (-1, 16)
        rshift, scale = rshift.reshape(new_shape), scale.reshape(new_shape)
        return np.stack([rshift, scale], axis=1)

    def mutate(self, op):
        new_op = super().mutate(op)
        with self.using(op):
            new_op.add_custom_options(
                padding=self._padding, stride_h=self._strides[0], stride_w=self._strides[1]
            )
        return new_op


# TODO: write (at least regression) tests for the mutator functions
class ReplaceDeepinDeepoutConv2DPass(ReplaceDeepoutConv2DPass):
    @property
    def matching_opcode(self):
        return BuiltinOpCodes.CONV_2D

    def match(self, op):
        if super().match(op):
            with self.using(op):
                return self._weights.shape[3] % 32 == 0  # deepin

        return False

    @property
    def new_opcode(self):
        return OperatorCode(XCOREOpCodes.XC_conv2d_deepin_deepout_relu)

    def mutate_weights(self, op):
        super().mutate_weights(op)
        acc_period, ve = 16, 32  # parameters of the XS vector unit

        # rearrange weight tensor
        with self.using(op):
            weights = self._weights.numpy
            new_shape = (weights.shape[0] // acc_period, acc_period,
                         weights.shape[1], weights.shape[2],
                         weights.shape[3] // ve, ve)
            weights = weights.reshape(new_shape)
            weights = np.transpose(
                np.flip(weights, axis=1),
                axes=(0, 2, 3, 4, 1, 5)
            )

            # save weight tensor and update shape
            self._weights.buffer.data = np.int8(weights)
            self._weights.shape = list(weights.shape)


# TODO: write tests (of subclasses?) to test input operator matching
class ReplaceDeepoutConv2DInputPass(ReplaceDeepoutConv2DPass):
    def match(self, op):
        if super().match(op):
            with self.using(op):
                return self._input in op.subgraph.inputs

        return False

    @property
    def new_opcode(self):
        return OperatorCode(XCOREOpCodes.XC_conv2d_shallowin_deepout_relu)

    def mutate_input(self, op):
        # NOTE: when trying to generalize this pass to non-input operators,
        #       keep in mind that this mutation is what can affect other operators
        with self.using(op):
            self._input.name = f"{op.name}/input"
            self._input.shape[3] = 4  # new, zero-padded shape

    def mutate_weights(self, op):
        # rearrange and zero pad weight tensor
        with self.using(op):
            weights = self._weights.numpy
            weights = np.pad(
                weights,
                pad_width=[(0, 0),
                           (0, 0),
                           (0, 8 - weights.shape[2]),
                           (0, 4 - weights.shape[3])]
            )
            acc_period = 16
            new_shape = (weights.shape[0] // acc_period, acc_period, weights.shape[1], 8, 4)
            weights = np.int8(weights.reshape(new_shape))
            weights = np.transpose(np.flip(weights, axis=1), axes=(0, 2, 1, 3, 4))

            self._weights.shape = weights.shape
            self._weights.buffer.data = weights

    def mutate(self, op):
        # NOTE: the order of these mutations is strict
        with self.using(op):
            unpadded_shape = self._weights.shape
        new_op = super().mutate(op)
        self.mutate_input(new_op)
        new_op.add_custom_options(unpadded_shape=unpadded_shape)
        return new_op


# TODO: write (at least regression) tests for the mutator functions
class ReplaceShallowinDeepoutConv2DPass(ReplaceDeepoutConv2DInputPass):
    @property
    def matching_opcode(self):
        return BuiltinOpCodes.CONV_2D

    def match(self, op):
        if super().match(op):
            with self.using(op):
                return (self._weights.shape[3] <= 4  # shallowin
                        and self._weights.shape[2] <= 8)  # max kernel width

        return False


class ReplaceSingleinDeepoutDepthwiseConv2DPass(ReplaceDeepoutConv2DInputPass):
    @property
    def matching_opcode(self):
        return BuiltinOpCodes.DEPTHWISE_CONV_2D

    def match(self, op):
        if super().match(op):
            with self.using(op):
                return (self._weights.shape[3] == 1  # depthwise only matched with single input channel
                        and self._weights.shape[2] <= 8)  # max kernel width

        return False

    def mutate(self, op):
        # NOTE: the order of these mutations is strict
        with self.using(op):
            # NOTE: weight tensor channel ordering is:
            # kOHWI, // TFLite conv weights
            # kHWIO, // TensorFlow conv weights
            # k1HWO, // TFLite DepthwiseConv weights
            # kHWIM, // TensorFlow DepthwiseConv weights
            # Therefore, this permutation results in kOHW1 which is the same as
            #    TFLite conv weight order for a single input channel
            # NOTE: this happens before the standard weight mutation on purpose
            new_weights = np.transpose(self._weights.numpy, axes=(3, 1, 2, 0))
            self._weights.shape = new_weights.shape
            self._weights.buffer.data = new_weights
        return super().mutate(op)


class ReplaceDeepPooling2DPass(ReplaceQuantizedOperatorPass):
    @property
    def _strides(self):
        options = self._op.builtin_options
        return options['stride_h'], options['stride_w']

    @property
    def _pool_size(self):
        options = self._op.builtin_options
        return options['filter_height'], options['filter_width']

    @property
    def _padding(self):
        return self._op.builtin_options['padding']

    @property
    def _fused_activation(self):
        return self._op.builtin_options['fused_activation_function']

    def match(self, op):
        if super().match(op):
            with self.using(op):
                return (self._input.quantization == self._output.quantization
                        and self._padding == 'VALID'
                        and self._strides == (2, 2)
                        and self._pool_size == (2, 2)
                        and self._fused_activation == 'NONE'
                        and self._input.shape[1] % 2 == 0
                        and self._input.shape[2] % 2 == 0
                        and self._input.shape[3] % 32 == 0)

        return False


class ReplaceDeepMaxPool2DPass(ReplaceDeepPooling2DPass):
    @property
    def matching_opcode(self):
        return BuiltinOpCodes.MAX_POOL_2D

    @property
    def new_opcode(self):
        return OperatorCode(XCOREOpCodes.XC_maxpool2d_deep)


class ReplaceDeepAveragePool2DPass(ReplaceDeepPooling2DPass):
    @property
    def matching_opcode(self):
        return BuiltinOpCodes.AVERAGE_POOL_2D

    @property
    def new_opcode(self):
        return OperatorCode(XCOREOpCodes.XC_avgpool2d_deep)


class RemoveUnusedBuffersPass(ModelTransformationPass):
    def __init__(self, priority=PassPriority.CLEANUP):
        super().__init__(priority)

    def run(self, model):
        model.buffers = list(
            set(t.buffer for subgraph in model.subgraphs for t in subgraph.tensors)
            | set(m.buffer for m in model.metadata)
        )<|MERGE_RESOLUTION|>--- conflicted
+++ resolved
@@ -340,9 +340,6 @@
             # rename bias tensor and change quantization mode to alert users to unusual layout
             self._biases.name = f"{op.name}/biases"
             self._biases.quantization['details_type'] = 'CustomQuantization'
-<<<<<<< HEAD
-    
-=======
 
     @property
     def _shift_scale_arr(self):
@@ -352,21 +349,6 @@
         # reshape into appropriate array
         return np.hstack([rshift, scale]).reshape((2, -1))
 
-
-# TODO: write (at least regression) tests for the mutator functions
-class ReplaceDeepinAnyoutFullyConnectedOutputPass(ReplaceDeepinAnyoutFullyConnectedPass):
-    def match(self, op):
-        if super().match(op):
-            with self.using(op):
-                return self._output in op.subgraph.outputs
-
-        return False
-
-    @property
-    def new_opcode(self):
-        return OperatorCode(XCOREOpCodes.XC_fc_deepin_anyout_final)
-
->>>>>>> f9688162
     def mutate_output(self, op):
         with self.using(op):
             self._output.type = TensorType.INT16
