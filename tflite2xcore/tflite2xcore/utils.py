# Copyright (c) 2018-2020, XMOS Ltd, All rights reserved

import os
import re
import random
import argparse
import sys
import importlib
<<<<<<< HEAD
import logging
import numpy as np  # type: ignore
from functools import wraps
from types import ModuleType, TracebackType
from typing import Union, Optional, Dict, Any, TypeVar, Callable, cast, Tuple, Type


# TODO: consider removing this after new integration tests are in
def lazy_import(fullname: str) -> ModuleType:
=======
import numpy as np
from typing import NamedTuple, Union

from tflite2xcore import xlogging as logging


class QuantizationTuple(NamedTuple):
    scale: float
    zero_point: int


def lazy_import(fullname):
>>>>>>> 371284f0
    try:
        return sys.modules[fullname]
    except KeyError:
        pass
    # parent module is loaded eagerly
    spec = importlib.util.find_spec(fullname)
    try:
        lazy_loader = importlib.util.LazyLoader(spec.loader)
    except AttributeError:
        return lazy_import(fullname)

    module = importlib.util.module_from_spec(spec)
    lazy_loader.exec_module(module)
    sys.modules[fullname] = module
    if "." in fullname:
        parent_name, _, child_name = fullname.rpartition(".")
        parent_module = sys.modules[parent_name]
        setattr(parent_module, child_name, module)
    return module


os.environ["TF_CPP_MIN_LOG_LEVEL"] = "1"
tf = lazy_import("tensorflow")

# -----------------------------------------------------------------------------
#                          XCORE MAGIC NUMBERS
# -----------------------------------------------------------------------------

VE, ACC_PERIOD, WORD_SIZE = 32, 16, 4


# -----------------------------------------------------------------------------
#                            REPRODUCIBILITY
# -----------------------------------------------------------------------------

DEFAULT_SEED = 123


def set_all_seeds(seed: int = DEFAULT_SEED) -> None:
    tf.random.set_seed(seed)
    np.random.seed(seed)
    random.seed(seed)


def set_gpu_usage(use_gpu: bool, verbose: Union[bool, int]) -> None:
    # can throw annoying error if CUDA cannot be initialized
    default_log_level = os.environ["TF_CPP_MIN_LOG_LEVEL"]
    if not verbose:
        os.environ["TF_CPP_MIN_LOG_LEVEL"] = "3"
    gpus = tf.config.experimental.list_physical_devices("GPU")
    os.environ["TF_CPP_MIN_LOG_LEVEL"] = default_log_level

    if gpus:
        if use_gpu:
            for gpu in gpus:
                tf.config.experimental.set_memory_growth(gpu, enable=True)
        else:
            logging.info("GPUs disabled.")
            tf.config.experimental.set_visible_devices([], "GPU")
    elif use_gpu:
        logging.warning("No available GPUs found, defaulting to CPU.")
    logging.debug(f"Eager execution enabled: {tf.executing_eagerly()}")


# -----------------------------------------------------------------------------
#                       LOGGING & STRING FORMATTING
# -----------------------------------------------------------------------------


def set_verbosity(verbosity: int = 0) -> None:
    verbosities = [logging.WARNING, logging.INFO, logging.DEBUG]
    verbosity = min(verbosity, len(verbosities) - 1)

    logging.basicConfig(level=verbosities[verbosity])
    if not verbosity:
        logging.getLogger("tensorflow").setLevel(logging.ERROR)


class VerbosityParser(argparse.ArgumentParser):
    def __init__(
        self,
        *args: Any,
        verbosity_config: Optional[Dict[str, Any]] = None,
        **kwargs: Any,
    ) -> None:
        self.logger = logging.getLogger(self.__class__.__name__)
        kwargs.setdefault("formatter_class", argparse.ArgumentDefaultsHelpFormatter)
        kwargs.setdefault("conflict_handler", "resolve")
        super().__init__(*args, **kwargs)

        verbosity_config = verbosity_config or dict()
        verbosity_config.setdefault("action", "count")
        verbosity_config.setdefault("default", 0)
        verbosity_config.setdefault(
            "help",
            "Set verbosity level. "
            "-v: summary info of mutations; -vv: detailed mutation and debug info.",
        )
        self.add_argument("-v", "--verbose", **verbosity_config)

    def parse_args(self, *args, **kwargs):  # type: ignore
        args = super().parse_args(*args, **kwargs)
        set_verbosity(args.verbose)  # type: ignore
        set_gpu_usage(args.use_gpu if hasattr(args, "use_gpu") else False, args.verbose)  # type: ignore
        return args


<<<<<<< HEAD
=======
# TODO: remove this
def convert_path(path):
    if isinstance(path, pathlib.Path):
        return path
    elif isinstance(path, str):
        return pathlib.Path(path)
    else:
        raise TypeError(f"Expected path of type str or pathlib.Path, got {type(path)}")


>>>>>>> 371284f0
def snake_to_camel(word: str) -> str:
    output = "".join(x.capitalize() or "_" for x in word.split("_"))
    return output[0].lower() + output[1:]


def camel_to_snake(name: str) -> str:
    name = re.sub("(.)([A-Z][a-z]+)", r"\1_\2", name)
    return re.sub("([a-z0-9])([A-Z])", r"\1_\2", name).lower()


<<<<<<< HEAD
def format_array(arr: np.ndarray, style: str = "") -> str:
    msg = f"numpy.ndarray, shape={arr.shape}, dtype={arr.dtype}:\n"
    if style.endswith("_scale_offset_arr"):
        msg += f"shift_pre:\n{arr[:, 0]}\n"
        msg += f"scale:\n{arr[:, 1]}\n"
        msg += f"offset_scale:\n{arr[:, 2]}\n"
        msg += f"offset:\n{arr[:, 3]}\n"
        msg += f"shift_post:\n{arr[:, 4]}"
    else:
        msg += f"{arr}"
    return msg + "\n"


_RT = TypeVar("_RT")
_DecoratedFunc = TypeVar("_DecoratedFunc", bound=Callable[..., _RT])


def log_method_output(
    level: int = logging.DEBUG, logger: Optional[logging.Logger] = None
) -> Callable[[_DecoratedFunc], _DecoratedFunc]:
    def _log_method_output(func: _DecoratedFunc) -> _DecoratedFunc:
        @wraps(func)
        def wrapper(self: Any, *args: Any, **kwargs: Any) -> _RT:
            try:
                logger = logger or self.logger
            except AttributeError:
                logger = logging.getLogger()

            out: _RT = func(self, *args, **kwargs)
            msg = f"{func.__name__} output:\n"
            if isinstance(out, np.ndarray):
                msg += format_array(out, func.__name__)
            else:
                msg += f"{out}\n"

            logger.log(level, msg)
            return out

        return cast(_DecoratedFunc, wrapper)

    return _log_method_output


class LoggingContext:
    def __init__(
        self,
        logger: logging.Logger,
        level: Optional[int] = None,
        handler: Optional[logging.Handler] = None,
        close: bool = True,
    ) -> None:
        self.logger = logger
        self.level = level
        self.handler = handler
        self.close = close

    def __enter__(self) -> None:
        if self.level is not None:
            self.old_level = self.logger.level
            self.logger.setLevel(self.level)
        if self.handler:
            self.logger.addHandler(self.handler)

    def __exit__(
        self,
        exception_type: Optional[Type[BaseException]],
        exception_value: Optional[BaseException],
        traceback: Optional[TracebackType],
    ) -> None:
        if self.level is not None:
            self.logger.setLevel(self.old_level)
        if self.handler:
            self.logger.removeHandler(self.handler)
        if self.handler and self.close:
            self.handler.close()
=======
def quantize(
    arr: "np.ndarray",
    scale: float,
    zero_point: int,
    dtype: Union[type, "np.dtype"] = np.int8,
) -> "np.ndarray":
    t = np.round(np.float32(arr) / np.float32(scale)).astype(np.int32) + zero_point
    return dtype(np.clip(t, np.iinfo(dtype).min, np.iinfo(dtype).max))


def dequantize(arr: "np.ndarray", scale: float, zero_point: int) -> "np.ndarray":
    return np.float32(arr.astype(np.int32) - np.int32(zero_point)) * np.float32(scale)
>>>>>>> 371284f0
<|MERGE_RESOLUTION|>--- conflicted
+++ resolved
@@ -6,21 +6,22 @@
 import argparse
 import sys
 import importlib
-<<<<<<< HEAD
 import logging
 import numpy as np  # type: ignore
 from functools import wraps
 from types import ModuleType, TracebackType
-from typing import Union, Optional, Dict, Any, TypeVar, Callable, cast, Tuple, Type
-
-
-# TODO: consider removing this after new integration tests are in
-def lazy_import(fullname: str) -> ModuleType:
-=======
-import numpy as np
-from typing import NamedTuple, Union
-
-from tflite2xcore import xlogging as logging
+from typing import (
+    Union,
+    Optional,
+    Dict,
+    Any,
+    TypeVar,
+    Callable,
+    cast,
+    Tuple,
+    Type,
+    NamedTuple,
+)
 
 
 class QuantizationTuple(NamedTuple):
@@ -28,8 +29,8 @@
     zero_point: int
 
 
-def lazy_import(fullname):
->>>>>>> 371284f0
+# TODO: consider removing this after new integration tests are in
+def lazy_import(fullname: str) -> ModuleType:
     try:
         return sys.modules[fullname]
     except KeyError:
@@ -137,19 +138,6 @@
         return args
 
 
-<<<<<<< HEAD
-=======
-# TODO: remove this
-def convert_path(path):
-    if isinstance(path, pathlib.Path):
-        return path
-    elif isinstance(path, str):
-        return pathlib.Path(path)
-    else:
-        raise TypeError(f"Expected path of type str or pathlib.Path, got {type(path)}")
-
-
->>>>>>> 371284f0
 def snake_to_camel(word: str) -> str:
     output = "".join(x.capitalize() or "_" for x in word.split("_"))
     return output[0].lower() + output[1:]
@@ -160,7 +148,6 @@
     return re.sub("([a-z0-9])([A-Z])", r"\1_\2", name).lower()
 
 
-<<<<<<< HEAD
 def format_array(arr: np.ndarray, style: str = "") -> str:
     msg = f"numpy.ndarray, shape={arr.shape}, dtype={arr.dtype}:\n"
     if style.endswith("_scale_offset_arr"):
@@ -236,7 +223,8 @@
             self.logger.removeHandler(self.handler)
         if self.handler and self.close:
             self.handler.close()
-=======
+
+
 def quantize(
     arr: "np.ndarray",
     scale: float,
@@ -249,4 +237,3 @@
 
 def dequantize(arr: "np.ndarray", scale: float, zero_point: int) -> "np.ndarray":
     return np.float32(arr.astype(np.int32) - np.int32(zero_point)) * np.float32(scale)
->>>>>>> 371284f0
