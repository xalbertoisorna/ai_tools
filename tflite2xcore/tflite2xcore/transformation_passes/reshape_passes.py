--- conflicted
+++ resolved
@@ -25,15 +25,10 @@
             except IndexError:
                 return False
 
-<<<<<<< HEAD
-        reshape_input_batch = producer.inputs[0].shape[0]
-        reshape_output_batch = op.inputs[0].shape[0]
-=======
             return (
                 reshape_op.operator_code.code is BuiltinOpCodes.RESHAPE
                 and reshape_op.inputs[0].shape[0] == reshape_op.outputs[0].shape[0]
             )
->>>>>>> cf5a87fa
 
         return False
 
@@ -88,16 +83,11 @@
                     "new_shape option to RESHAPE doesn't match output tensor shape"
                 )
         except (KeyError, TypeError):
-<<<<<<< HEAD
-            # TODO: consider removing this since in tf2.2 the builtin options seem unused
-            self.logger.warning("Expected new_shape option to RESHAPE was not found")
-=======
             # in tf2.2 the builtin options seems unused
             self.logger.debug(
                 "Expected new_shape option to RESHAPE was not found "
                 "(ensure you are running tf2.2 or newer)"
             )
->>>>>>> cf5a87fa
 
         if -1 in op.inputs[0].shape + op.outputs[0].shape:
             self.logger.warning("Dynamically sized tensors are not supported")
