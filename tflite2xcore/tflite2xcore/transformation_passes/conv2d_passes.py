--- conflicted
+++ resolved
@@ -3,21 +3,13 @@
 import numpy as np
 from tflite2xcore.operator_codes import BuiltinOpCodes, OperatorCode, XCOREOpCodes
 from tflite2xcore.xcore_model import TensorType
-<<<<<<< HEAD
-from tflite2xcore.parallelization import DIDOConv2DPlanner
+from tflite2xcore.parallelization import DIDOConv2DPlanner, GenericConv2DPlanner
 from tflite2xcore.utils import WORD_SIZE
-=======
-from tflite2xcore.parallelization import DIDOConv2DPlanner, GenericConv2DPlanner
-from tflite2xcore.utils import VE, ACC_PERIOD, WORD_SIZE
->>>>>>> 1294d794
 from .transformation_passes import (
     ReplaceWeightBiasOperatorPass,
     QuantizedOperatorMatchingPass,
-<<<<<<< HEAD
     LegalizeXCWeightBiasPass,
-=======
     OperatorMatchingPass,
->>>>>>> 1294d794
 )
 from tflite2xcore.xlogging import log_method_output
 
@@ -133,12 +125,81 @@
         return new_op
 
 
-<<<<<<< HEAD
 class ReplaceDepthwiseConv2dPass(ReplacePaddedConv2DPass):
     @property
     def matching_opcode(self):
         return BuiltinOpCodes.DEPTHWISE_CONV_2D
-=======
+
+    @property
+    def new_opcode(self):
+        return OperatorCode(XCOREOpCodes.XC_conv2d_depthwise)
+
+    @property
+    def _depth_multiplier(self):
+        return self._op.builtin_options["depth_multiplier"]
+
+    def match(self, op):
+        if super().match(op):
+            with self.using(op):
+                if self._depth_multiplier != 1:
+                    self.logger.warning(
+                        f"Found non-supported depthwise multiplier: {self._depth_multiplier}"
+                    )
+                else:
+                    return self._weights.shape[3] % WORD_SIZE == 0  # Cin divisible by 4
+
+        return False
+
+
+class LegalizeXCDepthwiseConvPass(LegalizeXCConvPass):
+    @property
+    def matching_opcode(self):
+        return XCOREOpCodes.XC_conv2d_depthwise
+
+    @log_method_output()
+    def _zero_point_bias(self):
+        # NOTE: first dimension of the kernel is always 1 in depthwise conv2d
+        return np.sum(
+            self._weights.numpy * self._input_zero_point, axis=(1, 2)
+        ).squeeze()
+
+    @property
+    def _new_weight_shape(self):
+        # NOTE: The reshape is not strictly necessary since the first dimension of
+        #       the kernel should be 1 in TFLite
+        return self._weights.shape[1:]
+
+
+class ReplaceDeepConv2dPass(ReplacePaddedConv2DPass):
+    @property
+    def matching_opcode(self):
+        return BuiltinOpCodes.CONV_2D
+
+    @property
+    def new_opcode(self):
+        return OperatorCode(XCOREOpCodes.XC_conv2d_deep)
+
+    def match(self, op):
+        if super().match(op):
+            with self.using(op):
+                return (
+                    self._weights.shape[0] % WORD_SIZE == 0  # Cout divisible by 4
+                    and self._weights.shape[3] % WORD_SIZE == 0  # Cin divisible by 4
+                )
+
+        return False
+
+
+class LegalizeXCDeepConvPass(LegalizeXCConvPass):
+    @property
+    def matching_opcode(self):
+        return XCOREOpCodes.XC_conv2d_deep
+
+    @log_method_output()
+    def _zero_point_bias(self):
+        return np.sum(self._weights.numpy * self._input_zero_point, axis=(1, 2, 3))
+
+
 class ParallelizeXCConv2dPass(OperatorMatchingPass):
     def __init__(self, *args, num_threads=None, forced=False, **kwargs):
         super().__init__(*args, **kwargs)
@@ -173,148 +234,6 @@
         )
         plan = planner.find_optimal_plan()
         op.add_custom_options(par_plan=[list(block) for block in plan.layout])
-
-
-# -----------------------------------------------------------------------------
-#                             DEPRECATED FUNCTiONS
-# -----------------------------------------------------------------------------
-
-
-# TODO: Consider deprecating this when conv2d enhancements are done
-class ReplaceDeepoutConv2DPass(ReplaceConv2DPass):
-    def match(self, op):
-        if super().match(op):
-            with self.using(op):
-                return (
-                    self._strides == (1, 1)
-                    and self._weights.shape[1] % 2 == 1  # kernel height is odd
-                    and self._weights.shape[2] % 2 == 1  # kernel width is odd
-                    and self._output.shape[3] % ACC_PERIOD == 0
-                )  # deepout
-
-        return False
-
-    @log_method_output()
-    def _zero_point_bias(self):
-        return np.sum(self._weights.numpy * self._input_zero_point, axis=(1, 2, 3))
-
-    def mutate_biases(self, op):
-        super().mutate_biases(op)
-        with self.using(op):
-            # calculate new bias tensor and save to buffer
-            new_bias = self._bias_arr()
-            self._biases.buffer.data = new_bias
-
-            # change bias tensor metadata
-            self._biases.type = TensorType.INT16
-            self._biases.shape = new_bias.shape
-
-            # remove quantization info to save space
-            self._biases.quantization = None
-
-    def add_shift_scale(self, op):
-        with self.using(op):
-            shift_scale_arr = self._shift_scale_arr()
-
-        # TODO: remove this when left shift issue is solved in conv2d kernels
-        shift_scale_arr = shift_scale_arr[:, :2, :]
-        for s in shift_scale_arr[:, 0, :].flatten():
-            if s < 0:
-                raise ValueError("Negative right shift encountered.")
-
-        shift_scale_tensor = op.subgraph.create_tensor(
-            f"{op.name}/shift_scale",
-            TensorType.INT16,
-            shift_scale_arr.shape,
-            buffer=op.model.create_buffer(shift_scale_arr),
-            consumers=[op],
-        )
-        op.inputs.append(shift_scale_tensor)
-
-    def mutate(self, op):
-        # NOTE: the order of these mutations is strict
-        new_op = super().mutate(op)
-        self.add_shift_scale(new_op)
-        self.mutate_biases(new_op)
-        self.mutate_weights(new_op)
-
-        with self.using(op):
-            new_op.add_custom_options(
-                padding=self._padding,
-                stride_h=self._strides[0],
-                stride_w=self._strides[1],  # TODO: change to 'stride' and 'pad'
-            )
-        return new_op
->>>>>>> 1294d794
-
-    @property
-    def new_opcode(self):
-        return OperatorCode(XCOREOpCodes.XC_conv2d_depthwise)
-
-    @property
-    def _depth_multiplier(self):
-        return self._op.builtin_options["depth_multiplier"]
-
-    def match(self, op):
-        if super().match(op):
-            with self.using(op):
-                if self._depth_multiplier != 1:
-                    self.logger.warning(
-                        f"Found non-supported depthwise multiplier: {self._depth_multiplier}"
-                    )
-                else:
-                    return self._weights.shape[3] % WORD_SIZE == 0  # Cin divisible by 4
-
-        return False
-
-
-class LegalizeXCDepthwiseConvPass(LegalizeXCConvPass):
-    @property
-    def matching_opcode(self):
-        return XCOREOpCodes.XC_conv2d_depthwise
-
-    @log_method_output()
-    def _zero_point_bias(self):
-        # NOTE: first dimension of the kernel is always 1 in depthwise conv2d
-        return np.sum(
-            self._weights.numpy * self._input_zero_point, axis=(1, 2)
-        ).squeeze()
-
-    @property
-    def _new_weight_shape(self):
-        # NOTE: The reshape is not strictly necessary since the first dimension of
-        #       the kernel should be 1 in TFLite
-        return self._weights.shape[1:]
-
-
-class ReplaceDeepConv2dPass(ReplacePaddedConv2DPass):
-    @property
-    def matching_opcode(self):
-        return BuiltinOpCodes.CONV_2D
-
-    @property
-    def new_opcode(self):
-        return OperatorCode(XCOREOpCodes.XC_conv2d_deep)
-
-    def match(self, op):
-        if super().match(op):
-            with self.using(op):
-                return (
-                    self._weights.shape[0] % WORD_SIZE == 0  # Cout divisible by 4
-                    and self._weights.shape[3] % WORD_SIZE == 0  # Cin divisible by 4
-                )
-
-        return False
-
-
-class LegalizeXCDeepConvPass(LegalizeXCConvPass):
-    @property
-    def matching_opcode(self):
-        return XCOREOpCodes.XC_conv2d_deep
-
-    @log_method_output()
-    def _zero_point_bias(self):
-        return np.sum(self._weights.numpy * self._input_zero_point, axis=(1, 2, 3))
 
 
 class ParallelizeDeepConv2dPass(QuantizedOperatorMatchingPass):
