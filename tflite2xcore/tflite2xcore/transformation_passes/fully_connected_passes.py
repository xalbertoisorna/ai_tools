--- conflicted
+++ resolved
@@ -167,12 +167,10 @@
         return self._op.inputs[0].producers[0]
 
     def match(self, op):
-<<<<<<< HEAD
 
         with self.using(op):
             try:
                 producer_opcode = self._producer.operator_code.code
-
             except IndexError:
                 # Op has no producers..
                 return False
@@ -186,23 +184,6 @@
                     == np.prod(op.inputs[0].shape)
                 )
             )
-=======
-        try:
-            with self.using(op):
-                if (
-                    super().match(op)
-                    and op.operator_code.code in self.MATCHING_OPCODES
-                    and self._producer.operator_code.code is BuiltinOpCodes.RESHAPE
-                ):
-
-                    # Check if reshape is essentially a flatten
-                    return self._producer.inputs[1].numpy.tolist() == [
-                        -1,
-                        op.inputs[0].shape[1],
-                    ]
-        except IndexError:
-            return False
->>>>>>> f90239d7
 
     def mutate(self, op):
         subgraph = op.subgraph
