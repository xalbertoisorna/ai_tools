#include "nn_operator.h"

void bnn_conv2d_bin_out_valid(bnn_b32_t* Y_p, const bnn_b256_t* X_p,
                              const bnn_b256_t* K_p,
                              const int32_t* thresholds_p,

                              const nn_image_params_t* x,
                              const nn_image_params_t* y,
                              const nn_window_params_t* k,

                              const unsigned y_loc_x, const unsigned y_loc_y,
                              const unsigned y_sub_width,
                              const unsigned y_sub_height) {
  unsigned x_loc_x = y_loc_x * k->stride.horizontal;
  unsigned x_loc_y = y_loc_y * k->stride.vertical;

  unsigned k_loc_x = 0;
  unsigned k_loc_y = 0;
  unsigned k_sub_width = k->shape.width;
  unsigned k_sub_height = k->shape.height;

  bnn_conv2d_bin_out(Y_p, X_p, K_p, thresholds_p, x, y, k, y_loc_x, y_loc_y,
                     y_sub_width, y_sub_height, x_loc_x, x_loc_y, k_loc_x,
                     k_loc_y, k_sub_width, k_sub_height);
}

<<<<<<< HEAD
void bnn_conv2d_bin_out_SISO_valid(
    bnn_b32_t* Y_p, const bnn_b32_t* X_p, const bnn_b32_t* K_p,
    const int32_t* thresholds_p, bnn_b32_t* data_scratch,

    const nn_image_params_t* x, const nn_image_params_t* y,
    const nn_window_params_t* k,

    const unsigned y_loc_x, const unsigned y_loc_y, const unsigned y_sub_width,
    const unsigned y_sub_height) {
  unsigned x_loc_x = y_loc_x * k->stride.horizontal;
  unsigned x_loc_y = y_loc_y * k->stride.vertical;

  unsigned k_loc_x = 0;
  unsigned k_loc_y = 0;
  unsigned k_sub_width = k->shape.width;
  unsigned k_sub_height = k->shape.height;

  bnn_conv2d_bin_out_SISO(Y_p, X_p, K_p, thresholds_p, data_scratch, x, y, k,
                          y_loc_x, y_loc_y, y_sub_width, y_sub_height, x_loc_x,
                          x_loc_y, k_loc_x, k_loc_y, k_sub_width, k_sub_height);
}

void bnn_conv2d_bin_out_padded(bnn_b32_t* Y_p, const bnn_b256_t* X_p,
                               const bnn_b256_t* K_p,
                               const int32_t* thresholds_p,

                               const nn_image_params_t* x,
                               const nn_image_params_t* y,
                               const nn_window_params_t* k,

                               const unsigned y_loc_x, const unsigned y_loc_y,
                               const unsigned y_sub_width,
                               const unsigned y_sub_height,

                               padding_sizes_t* pv) {
  // TODO
}

void bnn_conv2d_int8_out_valid(int8_t* Y_p, const bnn_b256_t* X_p,
                               const bnn_b256_t* K_p,

                               const int16_t* post_activation_multiplier_q,
                               const int16_t* post_activation_bias_q,
                               const int accu_shr, const int final_shr,

                               const nn_image_params_t* x,
                               const nn_image_params_t* y,
                               const nn_window_params_t* k,

                               const unsigned y_loc_x, const unsigned y_loc_y,
                               const unsigned y_sub_width,
                               const unsigned y_sub_height) {
  unsigned x_loc_x = y_loc_x * k->stride.horizontal;
  unsigned x_loc_y = y_loc_y * k->stride.vertical;

  unsigned k_loc_x = 0;
  unsigned k_loc_y = 0;
  unsigned k_sub_width = k->shape.width;
  unsigned k_sub_height = k->shape.height;

  bnn_conv2d_int8_out(Y_p, X_p, K_p,

                      post_activation_multiplier_q, post_activation_bias_q,
                      accu_shr, final_shr, x, y, k, y_loc_x, y_loc_y,
                      y_sub_width, y_sub_height, x_loc_x, x_loc_y, k_loc_x,
                      k_loc_y, k_sub_width, k_sub_height);
=======
void bnn_conv2d_bin_out_SISO_valid(bnn_b32_t* Y_p,
    const bnn_b32_t* X_p, const bnn_b32_t* K_p, const int32_t* thresholds_p,
    bnn_b32_t * data_scratch, 

    const nn_image_params_t* x,
    const nn_image_params_t* y,
    const nn_window_params_t* k, 

    const unsigned y_loc_x, const unsigned y_loc_y,
    const unsigned y_sub_width, const unsigned y_sub_height
){  
    unsigned x_loc_x = y_loc_x*k->stride.horizontal;
    unsigned x_loc_y = y_loc_y*k->stride.vertical;
    
    unsigned k_loc_x = 0;
    unsigned k_loc_y = 0;
    unsigned k_sub_width = k->shape.width;
    unsigned k_sub_height = k->shape.height;

    bnn_conv2d_bin_out_SISO(Y_p, X_p, K_p, thresholds_p, data_scratch,
        x,  y, k, 
        y_loc_x, y_loc_y,
        y_sub_width, y_sub_height,
        x_loc_x,  x_loc_y,  
        k_loc_x,  k_loc_y, k_sub_width,  k_sub_height);
}

void bnn_conv2d_int8_out_valid(int8_t* Y_p,
    const bnn_b256_t* X_p, const bnn_b256_t* K_p, 
    
    const int16_t* post_activation_multiplier_q, 
    const int16_t* post_activation_bias_q,
    const int accu_shr,
    const int16_t bias_multiplier,
    const int final_shr,

    const nn_image_params_t* x,
    const nn_image_params_t* y,
    const nn_window_params_t* k, 

    const unsigned y_loc_x, const unsigned y_loc_y,
    const unsigned y_sub_width, const unsigned y_sub_height
){  
    unsigned x_loc_x = y_loc_x*k->stride.horizontal;
    unsigned x_loc_y = y_loc_y*k->stride.vertical;

    bnn_conv2d_int8_out(Y_p, X_p, K_p, 

        post_activation_multiplier_q,
        post_activation_bias_q, 
        accu_shr, bias_multiplier, final_shr,
        x,  y,  k, 
        y_loc_x, y_loc_y,
        y_sub_width, y_sub_height, 
        x_loc_x,  x_loc_y);
}

void bnn_conv2d_int8_out_SISO_valid(int8_t* Y_p,
    const bnn_b32_t* X_p, const bnn_b32_t* K_p, 
    
    const int16_t* post_activation_multiplier_q, 
    const int16_t* post_activation_bias_q,
    const int accu_shr,
    const int16_t bias_multiplier,
    const int final_shr,

    bnn_b32_t * data_scratch,

    const nn_image_params_t* x,
    const nn_image_params_t* y,
    const nn_window_params_t* k, 

    const unsigned y_loc_x, const unsigned y_loc_y,
    const unsigned y_sub_width, const unsigned y_sub_height
){  
    unsigned x_loc_x = y_loc_x*k->stride.horizontal;
    unsigned x_loc_y = y_loc_y*k->stride.vertical;

    bnn_conv2d_int8_out_SISO(Y_p, X_p, K_p, 

        post_activation_multiplier_q,
        post_activation_bias_q, 
        accu_shr, bias_multiplier, final_shr,
        data_scratch,
        x,  y,  k, 
        y_loc_x, y_loc_y,
        y_sub_width, y_sub_height, 
        x_loc_x,  x_loc_y);
>>>>>>> 71ad0612
}<|MERGE_RESOLUTION|>--- conflicted
+++ resolved
@@ -24,7 +24,6 @@
                      k_loc_y, k_sub_width, k_sub_height);
 }
 
-<<<<<<< HEAD
 void bnn_conv2d_bin_out_SISO_valid(
     bnn_b32_t* Y_p, const bnn_b32_t* X_p, const bnn_b32_t* K_p,
     const int32_t* thresholds_p, bnn_b32_t* data_scratch,
@@ -47,138 +46,49 @@
                           x_loc_y, k_loc_x, k_loc_y, k_sub_width, k_sub_height);
 }
 
-void bnn_conv2d_bin_out_padded(bnn_b32_t* Y_p, const bnn_b256_t* X_p,
-                               const bnn_b256_t* K_p,
-                               const int32_t* thresholds_p,
+void bnn_conv2d_int8_out_valid(
+    int8_t* Y_p, const bnn_b256_t* X_p, const bnn_b256_t* K_p,
 
-                               const nn_image_params_t* x,
-                               const nn_image_params_t* y,
-                               const nn_window_params_t* k,
+    const int16_t* post_activation_multiplier_q,
+    const int16_t* post_activation_bias_q, const int accu_shr,
+    const int16_t bias_multiplier, const int final_shr,
 
-                               const unsigned y_loc_x, const unsigned y_loc_y,
-                               const unsigned y_sub_width,
-                               const unsigned y_sub_height,
+    const nn_image_params_t* x, const nn_image_params_t* y,
+    const nn_window_params_t* k,
 
-                               padding_sizes_t* pv) {
-  // TODO
-}
-
-void bnn_conv2d_int8_out_valid(int8_t* Y_p, const bnn_b256_t* X_p,
-                               const bnn_b256_t* K_p,
-
-                               const int16_t* post_activation_multiplier_q,
-                               const int16_t* post_activation_bias_q,
-                               const int accu_shr, const int final_shr,
-
-                               const nn_image_params_t* x,
-                               const nn_image_params_t* y,
-                               const nn_window_params_t* k,
-
-                               const unsigned y_loc_x, const unsigned y_loc_y,
-                               const unsigned y_sub_width,
-                               const unsigned y_sub_height) {
+    const unsigned y_loc_x, const unsigned y_loc_y, const unsigned y_sub_width,
+    const unsigned y_sub_height) {
   unsigned x_loc_x = y_loc_x * k->stride.horizontal;
   unsigned x_loc_y = y_loc_y * k->stride.vertical;
-
-  unsigned k_loc_x = 0;
-  unsigned k_loc_y = 0;
-  unsigned k_sub_width = k->shape.width;
-  unsigned k_sub_height = k->shape.height;
 
   bnn_conv2d_int8_out(Y_p, X_p, K_p,
 
                       post_activation_multiplier_q, post_activation_bias_q,
-                      accu_shr, final_shr, x, y, k, y_loc_x, y_loc_y,
-                      y_sub_width, y_sub_height, x_loc_x, x_loc_y, k_loc_x,
-                      k_loc_y, k_sub_width, k_sub_height);
-=======
-void bnn_conv2d_bin_out_SISO_valid(bnn_b32_t* Y_p,
-    const bnn_b32_t* X_p, const bnn_b32_t* K_p, const int32_t* thresholds_p,
-    bnn_b32_t * data_scratch, 
-
-    const nn_image_params_t* x,
-    const nn_image_params_t* y,
-    const nn_window_params_t* k, 
-
-    const unsigned y_loc_x, const unsigned y_loc_y,
-    const unsigned y_sub_width, const unsigned y_sub_height
-){  
-    unsigned x_loc_x = y_loc_x*k->stride.horizontal;
-    unsigned x_loc_y = y_loc_y*k->stride.vertical;
-    
-    unsigned k_loc_x = 0;
-    unsigned k_loc_y = 0;
-    unsigned k_sub_width = k->shape.width;
-    unsigned k_sub_height = k->shape.height;
-
-    bnn_conv2d_bin_out_SISO(Y_p, X_p, K_p, thresholds_p, data_scratch,
-        x,  y, k, 
-        y_loc_x, y_loc_y,
-        y_sub_width, y_sub_height,
-        x_loc_x,  x_loc_y,  
-        k_loc_x,  k_loc_y, k_sub_width,  k_sub_height);
+                      accu_shr, bias_multiplier, final_shr, x, y, k, y_loc_x,
+                      y_loc_y, y_sub_width, y_sub_height, x_loc_x, x_loc_y);
 }
 
-void bnn_conv2d_int8_out_valid(int8_t* Y_p,
-    const bnn_b256_t* X_p, const bnn_b256_t* K_p, 
-    
-    const int16_t* post_activation_multiplier_q, 
-    const int16_t* post_activation_bias_q,
-    const int accu_shr,
-    const int16_t bias_multiplier,
-    const int final_shr,
+void bnn_conv2d_int8_out_SISO_valid(
+    int8_t* Y_p, const bnn_b32_t* X_p, const bnn_b32_t* K_p,
 
-    const nn_image_params_t* x,
-    const nn_image_params_t* y,
-    const nn_window_params_t* k, 
+    const int16_t* post_activation_multiplier_q,
+    const int16_t* post_activation_bias_q, const int accu_shr,
+    const int16_t bias_multiplier, const int final_shr,
 
-    const unsigned y_loc_x, const unsigned y_loc_y,
-    const unsigned y_sub_width, const unsigned y_sub_height
-){  
-    unsigned x_loc_x = y_loc_x*k->stride.horizontal;
-    unsigned x_loc_y = y_loc_y*k->stride.vertical;
+    bnn_b32_t* data_scratch,
 
-    bnn_conv2d_int8_out(Y_p, X_p, K_p, 
+    const nn_image_params_t* x, const nn_image_params_t* y,
+    const nn_window_params_t* k,
 
-        post_activation_multiplier_q,
-        post_activation_bias_q, 
-        accu_shr, bias_multiplier, final_shr,
-        x,  y,  k, 
-        y_loc_x, y_loc_y,
-        y_sub_width, y_sub_height, 
-        x_loc_x,  x_loc_y);
-}
+    const unsigned y_loc_x, const unsigned y_loc_y, const unsigned y_sub_width,
+    const unsigned y_sub_height) {
+  unsigned x_loc_x = y_loc_x * k->stride.horizontal;
+  unsigned x_loc_y = y_loc_y * k->stride.vertical;
 
-void bnn_conv2d_int8_out_SISO_valid(int8_t* Y_p,
-    const bnn_b32_t* X_p, const bnn_b32_t* K_p, 
-    
-    const int16_t* post_activation_multiplier_q, 
-    const int16_t* post_activation_bias_q,
-    const int accu_shr,
-    const int16_t bias_multiplier,
-    const int final_shr,
+  bnn_conv2d_int8_out_SISO(Y_p, X_p, K_p,
 
-    bnn_b32_t * data_scratch,
-
-    const nn_image_params_t* x,
-    const nn_image_params_t* y,
-    const nn_window_params_t* k, 
-
-    const unsigned y_loc_x, const unsigned y_loc_y,
-    const unsigned y_sub_width, const unsigned y_sub_height
-){  
-    unsigned x_loc_x = y_loc_x*k->stride.horizontal;
-    unsigned x_loc_y = y_loc_y*k->stride.vertical;
-
-    bnn_conv2d_int8_out_SISO(Y_p, X_p, K_p, 
-
-        post_activation_multiplier_q,
-        post_activation_bias_q, 
-        accu_shr, bias_multiplier, final_shr,
-        data_scratch,
-        x,  y,  k, 
-        y_loc_x, y_loc_y,
-        y_sub_width, y_sub_height, 
-        x_loc_x,  x_loc_y);
->>>>>>> 71ad0612
+                           post_activation_multiplier_q, post_activation_bias_q,
+                           accu_shr, bias_multiplier, final_shr, data_scratch,
+                           x, y, k, y_loc_x, y_loc_y, y_sub_width, y_sub_height,
+                           x_loc_x, x_loc_y);
 }