--- conflicted
+++ resolved
@@ -24,11 +24,7 @@
 
 */
 
-<<<<<<< HEAD
-#define FUNCTION_NAME conv2d_1x1_adv
-=======
 #define FUNCTION_NAME conv2d_1x1_ext
->>>>>>> 83864930
 
 #define NSTACKWORDS  36
     
