
#if defined(__XS3A__)

#include "nn_config.h"
#include "asm_constants.h"

/*  
void avgpool2d_global_ext(
    nn_image_t* Y,
    const nn_image_t* X, 
    const int32_t bias,
    const int8_t scale,
    const uint16_t shift,
    const nn_image_params_t* x_params,
    const unsigned chan_start,
    const unsigned chan_count,
    const nn_avgpool2d_global_flags_e flags);
*/

<<<<<<< HEAD
#define FUNCTION_NAME avgpool2d_global_adv
=======
#define FUNCTION_NAME avgpool2d_global_ext
>>>>>>> 83864930

#define NSTACKWORDS  (5*8 + 12)
    
.text
.issue_mode  dual
.globl FUNCTION_NAME
.align 4
.type FUNCTION_NAME,@function
.cc_top FUNCTION_NAME.function,FUNCTION_NAME

#define arg_bias        r2
#define arg_scale       r3

#define IMG_PARAMS_HEIGHT   (0)
#define IMG_PARAMS_WIDTH    (1)
#define IMG_PARAMS_CHANS    (2)

#define STACK_SHIFT_VEC     (NSTACKWORDS-8)
#define STACK_BIAS_HI_VEC   (NSTACKWORDS-16)
#define STACK_BIAS_LO_VEC   (NSTACKWORDS-24)
#define STACK_VEC_TMP1      (NSTACKWORDS-32)
#define STACK_VEC_TMP2      (NSTACKWORDS-40)

#define STACK_SHIFT         (NSTACKWORDS+1)
#define STACK_X_PARAMS      (NSTACKWORDS+2)
#define STACK_CHAN_START    (NSTACKWORDS+3)
#define STACK_CHAN_COUNT    (NSTACKWORDS+4)
#define STACK_FLAGS         (NSTACKWORDS+5)

#define STACK_CP            1

#define Y                   r0
#define X                   r1
#define chans               r2
#define pix_groups          r3
#define chan_grp_left       r4
#define x_chan_incr         r5
#define write_mask          r6
#define chan_tail           r7
#define pix_loop_hop        r8
#define pix_count           r9
#define _16                 r10

#define Q(ASD)          ASD

.align 4
.L_bso_consts:
.word 0x00010001, 0x01010101


.align 16
FUNCTION_NAME:
    dualentsp NSTACKWORDS
    std r4, r5, sp[1]
    std r6, r7, sp[2]
    std r8, r9, sp[3]
    {   ldc _16, 16                             ;   stw r10, sp[8]                          }

    //Change constant pool pointer to refer to the constant VPU vects needed here
    ldaw r11, cp[vpu_vects]
    {   ldaw r11, cp[0]                         ;   set cp, r11                             }
    {   ldap r11, .L_bso_consts                 ;   stw r11, sp[STACK_CP]                   }

    {   ldaw r6, sp[STACK_BIAS_HI_VEC]          ;   ldw r4, r11[0]                          }
    {   ldaw r7, sp[STACK_BIAS_LO_VEC]          ;                                           }
    {   shr r8, arg_bias, 16                    ;   zext arg_bias, 16                       }
        mul arg_bias, r4, arg_bias
        std arg_bias, arg_bias, r7[0]   // Bias low
        std arg_bias, arg_bias, r7[1]
        std arg_bias, arg_bias, r7[2]
        std arg_bias, arg_bias, r7[3]
        mul arg_bias, r4, r8
        std arg_bias, arg_bias, r6[0]   // Bias high
        std arg_bias, arg_bias, r6[1]
        std arg_bias, arg_bias, r6[2]
        std arg_bias, arg_bias, r6[3]

#undef arg_bias


    {                                           ;   ldw r11, sp[STACK_CHAN_START]           }
    {                                           ;   ldw r4, sp[STACK_X_PARAMS]              }
    {                                           ;   ldw Q(pix_count), r4[IMG_PARAMS_HEIGHT] }
    {   add Y, Y, r11                           ;   ldw r4, r4[IMG_PARAMS_WIDTH]            }
        mul pix_count, Q(pix_count), r4
    {   add X, X, r11                           ;   shl r11, _16, 5                         }

    {   ldap r11, .L_bso_consts                 ;   vsetc r11                               }

    {   ldaw r6, sp[STACK_SHIFT_VEC]            ;   ldw r4, r11[1]                          }
        mul arg_scale, arg_scale, r4
        std arg_scale, arg_scale, r6[0]
        std arg_scale, arg_scale, r6[1]
        std arg_scale, arg_scale, r6[2]
        std arg_scale, arg_scale, r6[3]

#undef arg_scale

    {                                           ;   vldc r6[0]                              }
    {                                           ;   ldw r4, r11[0]                          }
    {                                           ;   ldw r10, sp[STACK_SHIFT]                }
        mul r10, r4, r10
        std r10, r10, r6[0]
        std r10, r10, r6[1]
        std r10, r10, r6[2]
        std r10, r10, r6[3]
    
    {                                           ;   ldw r4, sp[STACK_X_PARAMS]              }
    {                                           ;   ldw r3, sp[STACK_CHAN_COUNT]            }
    {                                           ;   ldw chans, r4[IMG_PARAMS_CHANS]         }


        mul x_chan_incr, pix_count, chans
    {   ldc _16, 16                             ;   shr chan_grp_left, r3, 4                }
    {   sub x_chan_incr, x_chan_incr, _16       ;   mkmsk r11, 4                            }

    {   and chan_tail, r3, r11                  ;   and pix_loop_hop, pix_count, r11        }
    
    {                                           ;   sub pix_loop_hop, _16, pix_loop_hop     }
    {   mkmsk write_mask, 16                    ;   bt chan_grp_left, .L_chan_loop          }
    {   mkmsk write_mask, chan_tail             ;   ldc chan_grp_left, 1                    }
     
    .align 4
    .L_chan_loop:
        {   shl r11, _16, 5                         ;   sub chan_grp_left, chan_grp_left, 1     }
        {   ldaw r11, sp[STACK_BIAS_HI_VEC]         ;   vsetc r11                               }
        {   ldaw r11, sp[STACK_BIAS_LO_VEC]         ;   vldd r11[0]                             }
        {   shr pix_groups, pix_count, 4            ;   vldr r11[0]                             }
#if CONFIG_SYMMETRIC_SATURATION_avgpool2d_global
        {   ldaw r11, sp[STACK_SHIFT_VEC]           ;   bru pix_loop_hop                        } // Do pix tail first
#else //CONFIG_SYMMETRIC_SATURATION_avgpool2d_global
        {   ldaw r11, sp[STACK_VEC_TMP1]            ;   bru pix_loop_hop                        } // Do pix tail first
#endif //CONFIG_SYMMETRIC_SATURATION_avgpool2d_global
        .L_pix_loop:
            {   add X, X, chans                         ;   vlmacc X[0]                             }   // 0  -- should be a no-op
            {   add X, X, chans                         ;   vlmacc X[0]                             }
            {   add X, X, chans                         ;   vlmacc X[0]                             }
            {   add X, X, chans                         ;   vlmacc X[0]                             }
            {   add X, X, chans                         ;   vlmacc X[0]                             }
            {   add X, X, chans                         ;   vlmacc X[0]                             }
            {   add X, X, chans                         ;   vlmacc X[0]                             }
            {   add X, X, chans                         ;   vlmacc X[0]                             }
            {   add X, X, chans                         ;   vlmacc X[0]                             }
            {   add X, X, chans                         ;   vlmacc X[0]                             }
            {   add X, X, chans                         ;   vlmacc X[0]                             }   // 10
            {   add X, X, chans                         ;   vlmacc X[0]                             }
            {   add X, X, chans                         ;   vlmacc X[0]                             }
            {   add X, X, chans                         ;   vlmacc X[0]                             }
            {   add X, X, chans                         ;   vlmacc X[0]                             }
            {   add X, X, chans                         ;   vlmacc X[0]                             }   // 15
            {   sub pix_groups, pix_groups, 1           ;   bt pix_groups, .L_pix_loop              }   // 16
        .L_pix_loop_end:        

#if CONFIG_SYMMETRIC_SATURATION_avgpool2d_global
        {   sub X, X, x_chan_incr                   ;   vlsat r11[0]                            }
        vstrpv Y[0], write_mask
        {   add Y, Y, _16                           ;   bt chan_grp_left, .L_chan_loop          }
#else //CONFIG_SYMMETRIC_SATURATION_avgpool2d_global

        {   ldaw r11, sp[STACK_VEC_TMP2]            ;   vstd r11[0]                             }
        {   ldaw r11, sp[STACK_SHIFT_VEC]           ;   vstr r11[0]                             }
        {   shl r11, _16, 4                         ;   vlsat r11[0]                            }
        {   ldaw r11, sp[STACK_VEC_TMP1]            ;   vsetc r11       /* 16-bit mode */       }
        vstrpv Y[0], write_mask
        {   ldaw r11, sp[STACK_VEC_TMP2]            ;   vldd r11[0]                             }
        {   ldaw r11, sp[STACK_SHIFT_VEC]           ;   vldr r11[0]                             }
        {   ldaw r11, cp[VPU_VEC_0x007F]            ;   vlsat r11[0]                            }
        {   sub X, X, x_chan_incr                   ;   vladd r11[0]                            }   //only 0xFF80 will remain negative (0xFFFF)
        {   ldaw r11, sp[STACK_VEC_TMP1]            ;   vdepth1                                 }   //values that should result in -0x80 will get 1 here
        {                                           ;   vstr r11[0]                             }
        {   ldaw r11, cp[VPU_VEC_0x80]              ;   ldw Q(pix_groups), sp[STACK_VEC_TMP1]   }
        {   and r11, Q(pix_groups), write_mask      ;   vldr r11[0]                             }
        vstrpv Y[0], r11
        {   add Y, Y, _16                           ;   bt chan_grp_left, .L_chan_loop          }
#endif //CONFIG_SYMMETRIC_SATURATION_avgpool2d_global

    .L_chan_loop_end:
    
    {   mkmsk r11, 16                           ;   ldc chan_grp_left, 1                }
    {   eq r11, write_mask, r11                 ;                                       }
    {   mkmsk write_mask, chan_tail             ;   bf r11, .L_img_end                  }
    {                                           ;   bt write_mask, .L_chan_loop         }


.L_img_end:

.Lfunc_end:
    //Restore the original constant pool pointer
    {                                           ;   ldw r11, sp[STACK_CP]                   }
    {                                           ;   set cp, r11                             }

    {                                           ;   ldw r10, sp[8]                      }
    ldd r8, r9, sp[3]
    ldd r6, r7, sp[2]
    ldd r4, r5, sp[1]
    retsp NSTACKWORDS


    .cc_bottom FUNCTION_NAME.function
    .set FUNCTION_NAME.nstackwords,NSTACKWORDS
    .globl FUNCTION_NAME.nstackwords
    .set FUNCTION_NAME.maxcores,1
    .globl FUNCTION_NAME.maxcores
    .set FUNCTION_NAME.maxtimers,0
    .globl FUNCTION_NAME.maxtimers
    .set FUNCTION_NAME.maxchanends,0
    .globl FUNCTION_NAME.maxchanends
.Ltmp0:
    .size FUNCTION_NAME, .Ltmp0-FUNCTION_NAME
    .issue_mode  single

#endif


<|MERGE_RESOLUTION|>--- conflicted
+++ resolved
@@ -17,11 +17,7 @@
     const nn_avgpool2d_global_flags_e flags);
 */
 
-<<<<<<< HEAD
-#define FUNCTION_NAME avgpool2d_global_adv
-=======
 #define FUNCTION_NAME avgpool2d_global_ext
->>>>>>> 83864930
 
 #define NSTACKWORDS  (5*8 + 12)
     
