--- conflicted
+++ resolved
@@ -656,22 +656,6 @@
 
     
 /**  
-<<<<<<< HEAD
-=======
- * @brief Execute @oper{bnn_conv2d_bin_out_asm}.
- * 
- * This executes the actual binary conv2d kernel. It requires the 
- * nn_bnn_conv2d_bin_out_asm_plan_t to be initialised by first running 
- * bnn_conv2d_bin_out_asm_prepare.
- * 
- * `nn_bnn_conv2d_bin_out_asm_plan_t` points to the binary conv2d parameters.
- * 
- * @param plan   [in]    The parameters to the binary conv2d
- */
-void bnn_conv2d_bin_out_asm(const nn_bnn_conv2d_bin_out_asm_plan_t* plan);
-    
-/**  
->>>>>>> 80f868f2
  * @brief Execute @oper{bnn_reorder_kernel_tensor}.
  * 
  * This precomputes all the parameters to efficiently execute bnn_conv2d_bin_out_asm,
