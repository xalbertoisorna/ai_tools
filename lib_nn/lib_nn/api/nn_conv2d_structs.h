#ifndef CONV2D_STRUCTS_H_
#define CONV2D_STRUCTS_H_

#include "nn_image.h"

#define CONV2D_OUTPUT_LENGTH(input_length, filter_size, dilation, stride)     \
  (((input_length - (filter_size + (filter_size - 1) * (dilation - 1)) + 1) + \
    stride - 1) /                                                             \
   stride)

#define CONV2D_INPUT_LENGTH(output_length, filter_size, dilation, stride)  (output_length * stride - (stride - 1) - 1  + (filter_size + (filter_size - 1) * (dilation - 1)))

/**
 * Describes the relationship between the convolution window and the 
 * input image.
 */
typedef struct {

    /** The shape of the convolution window */
    struct {
        /** Height of the convolution window in pixels */
        unsigned height;
        /** Width of the convolution window in pixels */
        unsigned width;
    } shape;

    /** 
     * The initial position of the convolution window, relative to the input image.
     * 
     * The position given by this pair indicates where the top-left pixel of the convolution
     * window begins relative to the top-left pixel of the input image. 
     * 
     * If this pair is, for example, `(0, 0)`, then the convolution window starts at the top 
     * left of the input image and involves no top or left padding.
     */
    struct {
        /** Row offset of convolution window inital position */
        int row;
        /** Column offset of convolution window inital position */
        int column;
    } start;

    /**
     * The strides of the convolution window. These are the number of (input image) pixels that
     * the convolution window moves down and right for each pixel moved down or right in the
     * output image.
     */
    struct {
<<<<<<< HEAD
        struct {
            int32_t X;
            int32_t Y;
            int32_t K;
            int32_t BSO;
        } start;

        struct {
            int32_t X;
            int32_t Y;
        } chan_group;

        struct {
            int32_t window;
            int32_t Y;
        } row;

        channel_count_t k_channels;
=======
        /** Vertical stride of the convolution window. */
        int vertical;
        /** Horizontal stride of the convolution window */
        int horizontal;
>>>>>>> e7b757e0
    } stride;

    /**
     * Note: Only supported where explicitly mentioned.
     */
    struct {
        /** Vertical dilation of the convolution window. */
        int vertical;
        /** Horizontal dilation of the convolution window */
        int horizontal;
    } dilation;

} nn_window_params_t;

#endif //CONV2D_STRUCTS_H_<|MERGE_RESOLUTION|>--- conflicted
+++ resolved
@@ -46,31 +46,10 @@
      * output image.
      */
     struct {
-<<<<<<< HEAD
-        struct {
-            int32_t X;
-            int32_t Y;
-            int32_t K;
-            int32_t BSO;
-        } start;
-
-        struct {
-            int32_t X;
-            int32_t Y;
-        } chan_group;
-
-        struct {
-            int32_t window;
-            int32_t Y;
-        } row;
-
-        channel_count_t k_channels;
-=======
         /** Vertical stride of the convolution window. */
         int vertical;
         /** Horizontal stride of the convolution window */
         int horizontal;
->>>>>>> e7b757e0
     } stride;
 
     /**
