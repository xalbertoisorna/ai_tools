

#ifndef NN_OPERATOR_INLINE_H_
#define NN_OPERATOR_INLINE_H_

#include "nn_op_structs.h"
#include "nn_operator_c.h"
#include "nn_operator_asm.h"

#include <stdint.h>

#ifdef __XC__
extern "C" {
#endif




static inline void conv2d_deepin_deepout_block(
    int8_t* Y,
    const nn_conv2d_dido_params_t* params,
    const nn_conv2d_dido_block_params_t* block,
    const int8_t* X,
    const int8_t* K,
    const int16_t* scales)
{
#if defined(__XS3A__) && (USE_ASM_conv2d_deepin_deepout_block)

    conv2d_deepin_deepout_block_asm(Y, params, block, X, K, scales);

#else

    conv2d_deepin_deepout_block_c(Y, params, block, X, K, scales);

#endif
}

static inline void conv2d_deepin_deepout(
    int8_t* Y,
    const nn_conv2d_dido_params_t* params,
    const int8_t* X,
    const int8_t* K,
    const int16_t* scales)
{
    const unsigned block_count = params->block_count;
    for(int i = 0; i < block_count; i++){
        conv2d_deepin_deepout_block(
            Y, params, &params->blocks[i],
            X, K, scales
        );
    }
}


static inline void conv2d_shallowin_deepout_block(
    int8_t* Y,
    const nn_conv2d_sido_params_t* params,
    const nn_conv2d_sido_block_params_t* block,
    const int8_t* X,
    const int8_t* K,
    const int16_t* scales)
{
#if defined(__XS3A__) && (USE_ASM_conv2d_shallowin_deepout_block)

    conv2d_shallowin_deepout_block_asm(Y, params, block, X, K, scales);

#else

    conv2d_shallowin_deepout_block_c(Y, params, block, X, K, scales);

#endif
}


static inline void conv2d_shallowin_deepout(
    int8_t* Y,
    const nn_conv2d_sido_params_t* params,
    const int8_t* X,
    const int8_t* K,
    const int16_t* scales)
{
    const unsigned block_count = params->block_count;
    for(int i = 0; i < block_count; i++){
        conv2d_shallowin_deepout_block(
            Y, params, &params->blocks[i],
            X, K, scales
        );
    }
}



static inline void maxpool2d_deep(
    const int8_t* X, 
    int8_t* Y,
    const int32_t height, 
    const int32_t width,
    const int32_t C_in)
{
#if defined(__XS3A__) && (USE_ASM_maxpool2d_deep)

    maxpool2d_deep_asm(X, Y, height, width, C_in);

#else

    maxpool2d_deep_c(X, Y, height, width, C_in);

#endif
}

// static inline void maxpool2d(
//     int8_t* Y,
//     const int8_t* X, 
//     const nn_window_op_plan_t* plan)
// {
// #if defined(__XS3A__) && (USE_ASM_maxpool2d)

//     maxpool2d_asm(Y, X, plan);

// #else

//     maxpool2d_c(Y, X, plan);

// #endif
// }



static inline void avgpool2d(
    int8_t* Y,
    const int8_t* X, 
    const nn_avgpool2d_plan_t* plan)
{
#if defined(__XS3A__) && (USE_ASM_avgpool2d)

    switch(plan->impl){
        case AVGPOOL2D_2X2:
            avgpool2d_2x2_asm(Y, X, plan);
            break;
        default:
            avgpool2d_asm(Y, X, plan);
            break;
    }

#else

    avgpool2d_c(Y, X, plan);

#endif
}

static inline void avgpool2d_global(
    int8_t* Y,
    const int8_t* X, 
    const uint32_t x_height, 
    const uint32_t x_width,
    const uint32_t x_chans,
    const int32_t  bias,
    const uint32_t shift,
    const uint32_t scale)
{
#if defined(__XS3A__) && (USE_ASM_avgpool2d)

    avgpool2d_global_asm(Y, X, x_height, x_width, x_chans, bias, shift, scale);

#else

    avgpool2d_global_c(Y, X, x_height, x_width, x_chans, bias, shift, scale);

#endif
}




static inline void fc_deepin_shallowout_16(
    const int8_t* W, 
    const int32_t* B,
    const int8_t* X, 
    int16_t* Y,
    const int32_t C_out, 
    const int32_t C_in,
    const uint16_t* shifts, 
    const int16_t* scales)
{
#if defined(__XS3A__) && (USE_ASM_fc_deepin_shallowout_16)

    fc_deepin_shallowout_16_asm(W, B, X, Y, C_out, C_in, shifts, scales);

#else

    fc_deepin_shallowout_16_c(W, B, X, Y, C_out, C_in, shifts, scales);

#endif
}


static inline void fully_connected_16(
    int16_t* Y,
    const int8_t* W, 
    const int8_t* X, 
    const data16_t* BSS,
<<<<<<< HEAD
    const unsigned C_in, 
    const unsigned C_out)
{
#if defined(__XS3A__) && (USE_ASM_fully_connected_16)

    fully_connected_16_asm(Y, W, X, BSS, C_in, C_out);

#else

    fully_connected_16_c(Y, W, X, BSS, C_in, C_out);
=======
    const nn_fully_connected_plan_t* plan)
{
#if defined(__XS3A__) && (USE_ASM_fully_connected_16)

    fully_connected_16_asm(Y, W, X, BSS, plan);

#else

    fully_connected_16_c(Y, W, X, BSS, plan);
>>>>>>> 8a8f8d10

#endif
}



static inline void fc_deepin_shallowout_8(
    const int8_t* W, 
    const int32_t* B,
    const int8_t* X, 
    int8_t* Y,
    const int32_t C_out, 
    const int32_t C_in,
    const uint16_t* shifts, 
    const int16_t* scales)
{
#if defined(__XS3A__) && (USE_ASM_fc_deepin_shallowout_8)

    fc_deepin_shallowout_8_asm(W, B, X, Y, C_out, C_in, shifts, scales);

#else

    fc_deepin_shallowout_8_c(W, B, X, Y, C_out, C_in, shifts, scales);

#endif
}





static inline void argmax_16(
    const int16_t* A,
    int32_t* C,
    const int32_t N)
{
#if defined(__XS3A__) && (USE_ASM_argmax_16)

    argmax_16_asm(A, C, N);

#else

    argmax_16_c(A, C, N);

#endif
}


static inline void requantize_16_to_8(
    int8_t* y,
    const int16_t* x,
    const unsigned n)
{
#if defined(__XS3A__) && (USE_ASM_requantize_16_to_8)

    requantize_16_to_8_asm(y, x, n);

#else

    requantize_16_to_8_c(y, x, n);

#endif
}


#ifdef __XC__
}   //extern "C"
#endif

#endif //NN_OPERATOR_INLINE_H_<|MERGE_RESOLUTION|>--- conflicted
+++ resolved
@@ -200,28 +200,15 @@
     const int8_t* W, 
     const int8_t* X, 
     const data16_t* BSS,
-<<<<<<< HEAD
-    const unsigned C_in, 
-    const unsigned C_out)
+    const nn_fully_connected_plan_t* plan)
 {
 #if defined(__XS3A__) && (USE_ASM_fully_connected_16)
 
-    fully_connected_16_asm(Y, W, X, BSS, C_in, C_out);
-
-#else
-
-    fully_connected_16_c(Y, W, X, BSS, C_in, C_out);
-=======
-    const nn_fully_connected_plan_t* plan)
-{
-#if defined(__XS3A__) && (USE_ASM_fully_connected_16)
-
     fully_connected_16_asm(Y, W, X, BSS, plan);
 
 #else
 
     fully_connected_16_c(Y, W, X, BSS, plan);
->>>>>>> 8a8f8d10
 
 #endif
 }
