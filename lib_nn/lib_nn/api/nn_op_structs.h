--- conflicted
+++ resolved
@@ -1,5 +1,3 @@
-
-
 #ifndef NN_OP_STRUCTS_H_
 #define NN_OP_STRUCTS_H_
 
@@ -444,8 +442,6 @@
   uint32_t length;
 } nn_requantize_16_to_8_job_t;
 
-<<<<<<< HEAD
-=======
 /**
  * Struct represents the parameters needed by each `bsign_8()` job.
  * 
@@ -466,7 +462,6 @@
 } nn_bsign_8_plan_t;
 
 
->>>>>>> 85e04f4f
 /**
  * This struct describes the basic parameters for an image tensor
  */
