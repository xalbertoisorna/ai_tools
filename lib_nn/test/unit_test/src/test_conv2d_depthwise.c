
#include <stdlib.h>
#include <stdio.h>
#include <stdint.h>
#include <string.h>
#include <assert.h>


#include "tst_common.h"

#include "nn_operator.h"
#include "nn_op_helper.h"
#include "xs3_vpu.h"

#include "unity.h"



#define DO_PRINT_EXTRA ((DO_PRINT_EXTRA_GLOBAL) && 0)

#define MIN_CHAN_OUT_GROUPS(CHAN_COUNT) (((CHAN_COUNT+(VPU_INT8_VLMACC_ELMS-1))>>VPU_INT8_VLMACC_ELMS_LOG2)<<VPU_INT8_VLMACC_ELMS_LOG2)

#if CONFIG_SYMMETRIC_SATURATION_conv2d_depthwise
  #define NEG_SAT_VAL   (-127)
#else
  #define NEG_SAT_VAL   (-128)
#endif 


static void check_Y(
    const int8_t y_exp, 
    const unsigned row,
    const unsigned col,
    const unsigned chn,
    const unsigned line,
    const int8_t* Y,
    const nn_image_params_t* y_params)
{
    char str_buff[200];

    unsigned y_offset = IMG_ADDRESS_VECT(y_params, row, col, chn);

    int8_t y = Y[y_offset];

    //Only sprintf-ing if the test will fail saves a ton of time.
    if(y != y_exp){
        sprintf(str_buff, "(row, col, chn) = (%u, %u, %u)  [test vector @ line %u]", 
                row, col, chn, line);
    }

    TEST_ASSERT_EQUAL_MESSAGE(y_exp, y, str_buff);
}







#define CHANS_IN        (VPU_INT8_VLMACC_ELMS)
#define CHANS_OUT       (CHANS_IN)
#define CHANS_OUT_CEIL  MIN_CHAN_OUT_GROUPS(CHANS_OUT)
#define X_HEIGHT        (3)
#define X_WIDTH         (3)
#define Y_HEIGHT        (X_HEIGHT)
#define Y_WIDTH         (X_WIDTH)
#define K_h             (1)
#define K_w             (1)
#define K_vstride       (1)
#define K_hstride       (1)
#define ZERO_POINT      (12)
void test_conv2d_depthwise_case0()
{
    int8_t WORD_ALIGNED  X[X_HEIGHT][X_WIDTH][CHANS_IN];

    int8_t WORD_ALIGNED  K[K_h][K_w][CHANS_OUT];

    struct {
        int32_t bias[CHANS_OUT];
        int16_t shift1[CHANS_OUT];
        int16_t scale[CHANS_OUT];
        int16_t offset_scale[CHANS_OUT];
        int16_t offset[CHANS_OUT];
        int16_t shift2[CHANS_OUT];
    } BSO;

    nn_bso_block_t bso[BSO_BLOCK_COUNT(CHANS_OUT)];

    int8_t WORD_ALIGNED  Y[Y_HEIGHT][Y_WIDTH][CHANS_OUT];

    PRINTF("%s...\n", __func__);

    typedef struct {
        int8_t x;
        int8_t k;
        int32_t bias;
        int16_t shift1;
        int16_t scale;
        int16_t shift2;

        int8_t y;
        unsigned line;
    } test_case_t;


    //   Y[i] = C_in * (x * k)

    const test_case_t casses[] = {
        //  X       K           bias            shift1      scale       shift2      Y
        {   0x00,   0x00,       0x00000000,     0,          0x0000,     0,          0x00,       __LINE__}, 
        {   0x00,   0x00,       0x00000000,     0,          0x0001,     0,          0x00,       __LINE__}, 
        {   0x00,   0x00,       0x00000001,     0,          0x0001,     0,          0x01,       __LINE__}, 
        {   0x00,   0x00,       0x00000001,     0,          0x0002,     0,          0x02,       __LINE__}, 
        {   0x00,   0x00,       0x00000001,     0,         -0x0001,     0,         -0x01,       __LINE__}, 
        {   0x00,   0x00,       0x00000001,     0,          0x0004,     1,          0x02,       __LINE__}, 
        {   0x00,   0x00,       0x00000004,     0,          0x0001,     2,          0x01,       __LINE__}, 
        {   0x00,   0x00,       0x0000007f,     0,          0x0001,     0,          0x7f,       __LINE__}, 
        {   0x00,   0x00,       0x00000080,     0,          0x0001,     0,          0x7f,       __LINE__}, 
        {   0x00,   0x00,       0x00007f00,     0,          0x0001,     0,          0x7f,       __LINE__}, 
        {   0x00,   0x00,       0x00007f00,     0,          0x0001,     8,          0x7f,       __LINE__}, 
        {   0x00,   0x00,       0x00007f00,     0,          0x0001,     9,          0x40,       __LINE__}, 
        {   0x00,   0x00,       0x00010000,     0,          0x0001,     0,          0x7f,       __LINE__}, 
        {   0x00,   0x00,       0x00020000,     0,          0x0001,     0,          0x7f,       __LINE__}, 
        {   0x00,   0x00,       0x00020000,     3,          0x0001,     0,          0x7f,       __LINE__}, 
        {   0x00,   0x00,       0x00020000,     3,          0x0001,     8,          0x40,       __LINE__}, 
        {   0x01,   0x00,       0x00000000,     0,          0x0001,     0,          0x00,       __LINE__}, 
        {   0x00,   0x01,       0x00000000,     0,          0x0001,     0,          0x00,       __LINE__}, 
        {   0x01,   0x01,       0x00000000,     0,          0x0001,     0,          0x01,       __LINE__}, 
        {  -0x01,   0x01,       0x00000000,     0,          0x0001,     0,         -0x01,       __LINE__}, 
        {   0x01,  -0x01,       0x00000000,     0,          0x0001,     0,         -0x01,       __LINE__}, 
        {   0x02,   0x02,       0x00000010,     0,          0x0001,     0,          0x14,       __LINE__}, 
        {   0x40,   0x40,       0x00001000,     2,         -0x0080,    12,         -0x40,       __LINE__}, 

    };

    const unsigned N_casses = sizeof(casses)/sizeof(test_case_t);
    const unsigned start_case =  0;
    const unsigned stop_case  = -1;

    print_warns(start_case);

    for(unsigned v = start_case; v < N_casses && v < stop_case; v++){

        const test_case_t* casse = (const test_case_t*) &casses[v];

        PRINTF("\ttest vector %u...\n", v);
            
        nn_image_params_t x_params = { X_HEIGHT, X_WIDTH, CHANS_IN };
        nn_image_params_t y_params = { Y_HEIGHT, Y_WIDTH, CHANS_OUT };

        memset(X, casse->x, sizeof(X));
        memset(K, casse->k, sizeof(K));

        for(int k = 0; k < CHANS_OUT; k++){
            BSO.bias[k]     = casse->bias;
            BSO.shift1[k]   = casse->shift1;
            BSO.scale[k]    = casse->scale;
            BSO.offset_scale[k] = 0;
            BSO.offset[k]       = 0;
            BSO.shift2[k]   = casse->shift2;
        }

        nn_standard_BSO_layout(bso, (int32_t*) &BSO.bias, (int16_t*) &BSO.shift1, 
                                (int16_t*) &BSO.scale, (int16_t*) &BSO.offset_scale, (int16_t*) &BSO.offset, (int16_t*) &BSO.shift2, NULL, CHANS_OUT);

        nn_window_params_t conv_window = {{K_h,K_w}, {0,0}, {K_vstride,K_hstride}};

<<<<<<< HEAD
=======
        conv2d_depthwise_init(&plan, &job, &x_params, &y_params, NULL, &conv_window, 12, 1);

>>>>>>> 18dd7e39
        memset(Y, 0xCC, sizeof(Y)); 
        conv2d_depthwise((int8_t*)Y, (int8_t*)X, (int8_t*)K, (nn_bso_block_t*) &bso, ZERO_POINT,
                          &x_params, &y_params, &conv_window);

        PRINTF("\t\t\tChecking...\n");
        for(unsigned row = 0; row < y_params.height; row++){
            for(unsigned col = 0; col < y_params.width; col++){
                for(unsigned chn = 0; chn < y_params.channels; chn++){
                    
                    int8_t y_exp = casse->y;
                    // printf("%d\t%d\n", y_exp, Y[row][col][chn]);

                    check_Y(y_exp, row, col, chn, casse->line, (int8_t*) Y, &y_params);
                }
            }
        }

    }

}
#undef CHANS_IN
#undef CHANS_OUT
#undef CHANS_OUT_CEIL
#undef X_HEIGHT
#undef X_WIDTH
#undef Y_HEIGHT
#undef Y_WIDTH
#undef K_h
#undef K_w
#undef K_vstride
#undef K_hstride
#undef ZERO_POINT










#define CHANS_IN_MAX    (5*VPU_INT8_VLMACC_ELMS)
#define CHANS_OUT_MAX   (CHANS_IN_MAX)
#define X_HEIGHT        (2)
#define X_WIDTH         (2)
#define Y_HEIGHT        (X_HEIGHT)
#define Y_WIDTH         (X_WIDTH)
#define K_h             (1)
#define K_w             (1)
#define K_vstride       (1)
#define K_hstride       (1)
#define ZERO_POINT      (12)
void test_conv2d_depthwise_case1()
{
    int8_t WORD_ALIGNED  X[X_HEIGHT][X_WIDTH][CHANS_IN_MAX];

    int8_t WORD_ALIGNED  K[K_h][K_w][CHANS_OUT_MAX];

    struct {
        int32_t bias[CHANS_OUT_MAX];
        int16_t shift1[CHANS_OUT_MAX];
        int16_t scale[CHANS_OUT_MAX];
        int16_t offset_scale[CHANS_OUT_MAX];
        int16_t offset[CHANS_OUT_MAX];
        int16_t shift2[CHANS_OUT_MAX];
    } BSO;

    nn_bso_block_t bso[BSO_BLOCK_COUNT(CHANS_OUT_MAX)];

    int8_t WORD_ALIGNED  Y[Y_HEIGHT][Y_WIDTH][CHANS_OUT_MAX];

    PRINTF( "test_conv2d_depthwise_case1()...\n");

    typedef struct {
        int8_t x;
        int8_t k;
        int8_t y;
        unsigned line;
    } test_case_t;


    //   Y[i] = C_in * (x * k)

    const test_case_t casses[] = {
        //  X       K       Y
        {   0x00,   0x00,   0x00,       __LINE__}, 
        {   0x01,   0x00,   0x00,       __LINE__}, 
        {   0x00,   0x01,   0x00,       __LINE__}, 
        {   0x01,   0x01,   0x01,       __LINE__}, 
        {  -0x01,   0x01,  -0x01,       __LINE__}, 
        {   0x01,  -0x01,  -0x01,       __LINE__}, 
        {   0x02,   0x02,   0x04,       __LINE__}, 
        {   0x08,   0x04,   0x20,       __LINE__}, 
    };

    const unsigned N_casses = sizeof(casses)/sizeof(test_case_t);
    const unsigned start_case =  0;
    const unsigned stop_case  = -1;

    print_warns(start_case);

    for(unsigned v = start_case; v < N_casses && v < stop_case; v++){

        const test_case_t* casse = (const test_case_t*) &casses[v];

        unsigned chan_counts[] = {16, 32, 64, 4, 8, 12, 24, 36};

        for(int p = 0; p < sizeof(chan_counts)/sizeof(unsigned); p++){
            unsigned channel_count = chan_counts[p];
            
            PRINTF("\ttest vector %u...(%u channels)\n", v, channel_count);
            
            nn_image_params_t x_params = { X_HEIGHT, X_WIDTH, channel_count };
            nn_image_params_t y_params = { Y_HEIGHT, Y_WIDTH, channel_count };

            memset(X, casse->x, x_params.height * x_params.width * x_params.channels * sizeof(int8_t));
            memset(K, casse->k, K_h * K_w * y_params.channels * sizeof(int8_t));

            for(int k = 0; k < y_params.channels; k++){
                BSO.bias[k]     = 0;
                BSO.shift1[k]   = 0;
                BSO.scale[k]    = 1;
                BSO.offset_scale[k] = 0;
                BSO.offset[k]       = 0;
                BSO.shift2[k]   = 0;
            }

            nn_standard_BSO_layout(bso, (int32_t*) &BSO.bias, (int16_t*) &BSO.shift1, 
                                    (int16_t*) &BSO.scale, (int16_t*) &BSO.offset_scale, (int16_t*) &BSO.offset, (int16_t*) &BSO.shift2, NULL, channel_count);
            
            nn_window_params_t conv_window = {{K_h,K_w}, {0,0}, {K_vstride,K_hstride}};

            memset(Y, 0xCC, sizeof(Y)); 
            conv2d_depthwise((int8_t*)Y, (int8_t*)X, (int8_t*)K, (nn_bso_block_t*) bso, ZERO_POINT,
                             &x_params, &y_params, &conv_window);

            PRINTF("\t\t\tChecking...\n");
            for(unsigned row = 0; row < y_params.height; row++){
                for(unsigned col = 0; col < y_params.width; col++){
                    for(unsigned chn = 0; chn < y_params.channels; chn++){
                        
                        int8_t y_exp = casse->y;

                        check_Y(y_exp, row, col, chn, casse->line, (int8_t*) Y, &y_params);
                    }
                }
            }

            TEST_ASSERT_EQUAL((int8_t)0xCC, ((int8_t*)Y)[IMG_ADDRESS_VECT(&y_params, y_params.height-1, 
                                y_params.width-1, y_params.channels-1)+1]);

        }

    }

}
#undef CHANS_IN_MAX
#undef CHANS_OUT_MAX
#undef X_HEIGHT
#undef X_WIDTH
#undef Y_HEIGHT
#undef Y_WIDTH
#undef K_h
#undef K_w
#undef K_vstride
#undef K_hstride
#undef ZERO_POINT














#define CHANNELS        (2*VPU_INT8_VLMACC_ELMS)
#define X_HEIGHT        (6)
#define X_WIDTH         (6)
#define Y_HEIGHT_MAX    (X_HEIGHT)
#define Y_WIDTH_MAX     (X_WIDTH)
#define ZERO_POINT      (12)
void test_conv2d_depthwise_case2()
{
    int8_t WORD_ALIGNED  X[X_HEIGHT][X_WIDTH][CHANNELS];

    int8_t WORD_ALIGNED  K[X_HEIGHT][X_WIDTH][CHANNELS];

    struct {
        int32_t bias[MIN_CHAN_OUT_GROUPS(CHANNELS)];
        int16_t shift1[MIN_CHAN_OUT_GROUPS(CHANNELS)];
        int16_t scale[MIN_CHAN_OUT_GROUPS(CHANNELS)];
        int16_t offset_scale[MIN_CHAN_OUT_GROUPS(CHANNELS)];
        int16_t offset[MIN_CHAN_OUT_GROUPS(CHANNELS)];
        int16_t shift2[MIN_CHAN_OUT_GROUPS(CHANNELS)];
    } BSO;

    nn_bso_block_t bso[BSO_BLOCK_COUNT(CHANNELS)];

    int8_t WORD_ALIGNED  Y[Y_HEIGHT_MAX][Y_WIDTH_MAX][CHANNELS+1];

    PRINTF( "test_conv2d_depthwise_case2()...\n");

    typedef struct {
        int8_t x;
        int8_t k;
        unsigned K_h;
        unsigned K_w;
        unsigned v_stride;
        unsigned h_stride;
        unsigned line;
    } test_case_t;


    const test_case_t casses[] = {
        //     X       K    K_h     K_w     v_stride    h_stride     
        {   0x01,   0x01,   1,      1,      1,          1,              __LINE__}, 
        {   0x01,   0x01,   1,      2,      1,          2,              __LINE__}, 
        {   0x01,   0x01,   1,      2,      1,          2,              __LINE__}, 
        {   0x01,   0x01,   2,      2,      2,          2,              __LINE__}, 
        {   0x01,   0x01,   1,      3,      1,          3,              __LINE__}, 
        {   0x01,   0x01,   2,      3,      2,          3,              __LINE__}, 
        {   0x01,   0x01,   3,      3,      3,          3,              __LINE__}, 
        {   0x01,   0x01,   2,      6,      2,          6,              __LINE__}, 
        {   0x01,   0x01,   6,      3,      6,          3,              __LINE__}, 
        {   0x01,   0x01,   6,      6,      6,          6,              __LINE__}, 
        {   0x01,   0x01,   4,      4,      4,          4,              __LINE__}, 
        {   0x01,   0x01,   4,      4,      1,          1,              __LINE__},
        {   0x01,   0x01,   4,      4,      2,          2,              __LINE__}, 
    };

    const unsigned N_casses = sizeof(casses)/sizeof(test_case_t);
    const unsigned start_case =  0;
    const unsigned stop_case  = -1;

    print_warns(start_case);

    for(unsigned v = start_case; v < N_casses && v < stop_case; v++){

        const test_case_t* casse = (const test_case_t*) &casses[v];

        unsigned y_height = 1 + (X_HEIGHT - casse->K_h) / casse->v_stride;
        unsigned y_width  = 1 + (X_WIDTH  - casse->K_w)  / casse->h_stride;
        PRINTF("\ttest vector %u... (%d, %d)\n", v, y_height, y_width);

        
        nn_image_params_t x_params = { X_HEIGHT, X_WIDTH, CHANNELS };
        nn_image_params_t y_params = { y_height, y_width, CHANNELS };

        memset(X, casse->x, x_params.height * x_params.width * x_params.channels * sizeof(int8_t));
        memset(K, casse->k, casse->K_h * casse->K_w * y_params.channels * sizeof(int8_t));

        for(int k = 0; k < y_params.channels; k++){
            BSO.bias[k]     = 0;
            BSO.shift1[k]   = 0;
            BSO.scale[k]    = 1;
            BSO.offset_scale[k] = 0;
            BSO.offset[k]       = 0;
            BSO.shift2[k]   = 0;
        }

        nn_standard_BSO_layout(bso, (int32_t*) &BSO.bias, (int16_t*) &BSO.shift1, 
                                (int16_t*) &BSO.scale, (int16_t*) &BSO.offset_scale, (int16_t*) &BSO.offset, (int16_t*) &BSO.shift2, NULL, CHANNELS);

        nn_window_params_t conv_window = {{casse->K_h, casse->K_w}, {0, 0}, {casse->v_stride, casse->h_stride}};

<<<<<<< HEAD
=======
        conv2d_depthwise_init(&plan, &job, &x_params, &y_params, NULL, &conv_window, 12, 1);


>>>>>>> 18dd7e39
        memset(Y, 0xCC, sizeof(Y)); 
        conv2d_depthwise((int8_t*)Y, (int8_t*)X, (int8_t*)K, (nn_bso_block_t*) bso, ZERO_POINT,
                            &x_params, &y_params, &conv_window);

        char str_buff[200] = {0};
        PRINTF("\t\t\tChecking...\n");
        for(unsigned row = 0; row < y_params.height; row++){
            for(unsigned col = 0; col < y_params.width; col++){
                for(unsigned chn = 0; chn < y_params.channels; chn++){
                    
                    int8_t y_exp = casse->x * casse->k * casse->K_h * casse->K_w;

                    check_Y(y_exp, row, col, chn, casse->line, (int8_t*) Y, &y_params);
                }
            }
        }

        TEST_ASSERT_EQUAL_MESSAGE((int8_t)0xCC, 
            ((int8_t*)Y)[IMG_ADDRESS_VECT(&y_params, y_params.height-1, y_params.width-1, y_params.channels-1)+1], 
            str_buff);

    }


}
#undef CHANNELS
#undef X_HEIGHT
#undef X_WIDTH
#undef Y_HEIGHT_MAX
#undef Y_WIDTH_MAX
#undef ZERO_POINT














#define CHANNELS        (2*VPU_INT8_VLMACC_ELMS)
#define X_HEIGHT        (5)
#define X_WIDTH         (3)
#define Y_HEIGHT        (X_HEIGHT)
#define Y_WIDTH         (X_WIDTH)
#define K_h             (5)
#define K_w             (3)
#define v_stride        (1)
#define h_stride        (1)
#define ZERO_POINT      (5)
void test_conv2d_depthwise_case3()
{
    int8_t WORD_ALIGNED  X[X_HEIGHT][X_WIDTH][CHANNELS];

    int8_t WORD_ALIGNED  K[K_h][K_w][CHANNELS];

    struct {
        int32_t bias[MIN_CHAN_OUT_GROUPS(CHANNELS)];
        int16_t shift1[MIN_CHAN_OUT_GROUPS(CHANNELS)];
        int16_t scale[MIN_CHAN_OUT_GROUPS(CHANNELS)];
        int16_t offset_scale[MIN_CHAN_OUT_GROUPS(CHANNELS)];
        int16_t offset[MIN_CHAN_OUT_GROUPS(CHANNELS)];
        int16_t shift2[MIN_CHAN_OUT_GROUPS(CHANNELS)];
    } BSO;

    nn_bso_block_t bso[BSO_BLOCK_COUNT(CHANNELS)];

    int8_t WORD_ALIGNED  Y[Y_HEIGHT][Y_WIDTH][CHANNELS];

    PRINTF( "test_conv2d_depthwise_case3()...\n");

    nn_image_params_t x_params = { X_HEIGHT, X_WIDTH, CHANNELS };
    nn_image_params_t y_params = { Y_HEIGHT, Y_WIDTH, CHANNELS };

    memset(X, 1, sizeof(X));
    memset(K, 1, sizeof(K));

    for(int k = 0; k < y_params.channels; k++){
        BSO.bias[k]     = k;
        BSO.shift1[k]   = 0;
        BSO.scale[k]    = 1;
        BSO.offset_scale[k] = 0;
        BSO.offset[k]       = 0;
        BSO.shift2[k]   = 0;
    }

    nn_standard_BSO_layout(bso, (int32_t*) &BSO.bias, (int16_t*) &BSO.shift1, 
                            (int16_t*) &BSO.scale, (int16_t*) &BSO.offset_scale, (int16_t*) &BSO.offset, (int16_t*) &BSO.shift2, NULL, CHANNELS);

    nn_window_params_t conv_window = {{K_h, K_w}, {-(K_h/2), -(K_w/2)}, {v_stride, h_stride}};

<<<<<<< HEAD
=======
    conv2d_depthwise_init(&plan, &job, &x_params, &y_params, NULL, &conv_window, ZERO_POINT, 1);

>>>>>>> 18dd7e39
    memset(Y, 0xCC, sizeof(Y)); 
    conv2d_depthwise((int8_t*)Y, (int8_t*)X, (int8_t*)K, (nn_bso_block_t*) bso, ZERO_POINT,
                        &x_params, &y_params, &conv_window);
    // int8_t Y_exp[Y_HEIGHT][Y_WIDTH] = { {  41  } };

    int8_t Y_exp[Y_HEIGHT][Y_WIDTH] = {
        {   0x33,  0x27,  0x33,  },
        {   0x2B,  0x1B,  0x2B,  },
        {   0x23,  0x0F,  0x23,  },
        {   0x2B,  0x1B,  0x2B,  },
        {   0x33,  0x27,  0x33,  },
    };

    PRINTF("\t\t\tChecking...\n");
    for(unsigned row = 0; row < y_params.height; row++){
        for(unsigned col = 0; col < y_params.width; col++){
            for(unsigned chn = 0; chn < y_params.channels; chn++){
                
                int8_t y_exp = Y_exp[row][col] + chn;

                check_Y(y_exp, row, col, chn, 0, (int8_t*) Y, &y_params);
            }
        }

    }


}       
#undef CHANNELS         
#undef X_HEIGHT         
#undef X_WIDTH          
#undef Y_HEIGHT         
#undef Y_WIDTH          
#undef K_h          
#undef K_w          
#undef v_stride         
#undef h_stride         
#undef ZERO_POINT        














#define CHANNELS        (2*VPU_INT8_VLMACC_ELMS)
#define X_HEIGHT        (5)
#define X_WIDTH         (3)
#define Y_HEIGHT        (X_HEIGHT)
#define Y_WIDTH         (X_WIDTH)
#define K_h             (5)
#define K_w             (3)
#define v_stride        (1)
#define h_stride        (1)
#define ZERO_POINT      (5)
void test_conv2d_depthwise_case4()
{
    int8_t WORD_ALIGNED  X[X_HEIGHT][X_WIDTH][CHANNELS];

    int8_t WORD_ALIGNED  K[K_h][K_w][CHANNELS];

    struct {
        int32_t bias[MIN_CHAN_OUT_GROUPS(CHANNELS)];
        int16_t shift1[MIN_CHAN_OUT_GROUPS(CHANNELS)];
        int16_t scale[MIN_CHAN_OUT_GROUPS(CHANNELS)];
        int16_t offset_scale[MIN_CHAN_OUT_GROUPS(CHANNELS)];
        int16_t offset[MIN_CHAN_OUT_GROUPS(CHANNELS)];
        int16_t shift2[MIN_CHAN_OUT_GROUPS(CHANNELS)];
    } BSO;

    nn_bso_block_t bso[MIN_CHAN_OUT_GROUPS(CHANNELS)];

    int8_t WORD_ALIGNED  Y[Y_HEIGHT][Y_WIDTH][CHANNELS];

    PRINTF( "test_conv2d_depthwise_case4()...\n");

    typedef struct {
        struct {
            int rows;
            int cols;
            int channels;
        } output;

        struct {
            int row;
            int col;
            int channel;
        } Y_start;

        unsigned line;
    } test_case_t;


    //   Y[i] = C_in * (x * k)

    const test_case_t casses[] = {
        //  out{ rows    cols    channels }     Y_start{ row    col     chan }       
        {      { 5,      3,      32       },           { 0,     0,      0,   },     __LINE__}, 
        {      { 5,      3,      16       },           { 0,     0,      0,   },     __LINE__}, 
        {      { 5,      2,      32       },           { 0,     0,      0,   },     __LINE__}, 
        {      { 3,      3,      32       },           { 0,     0,      0,   },     __LINE__}, 
        {      { 5,      3,      16       },           { 0,     0,     16,   },     __LINE__}, 
        {      { 5,      2,      32       },           { 0,     1,      0,   },     __LINE__}, 
        {      { 3,      3,      32       },           { 2,     0,      0,   },     __LINE__}, 
        {      { 4,      2,      16       },           { 1,     1,     16,   },     __LINE__}, 
    };

    const unsigned N_casses = sizeof(casses)/sizeof(test_case_t);
    const unsigned start_case =  0;
    const unsigned stop_case  = -1;

    print_warns(start_case);

    for(unsigned v = start_case; v < N_casses && v < stop_case; v++){

        const test_case_t* casse = (const test_case_t*) &casses[v];

        PRINTF("\ttest vector %u...\n", v);
            
        nn_image_params_t x_params = { X_HEIGHT, X_WIDTH, CHANNELS };
        nn_image_params_t y_params = { Y_HEIGHT, Y_WIDTH, CHANNELS };

        memset(X, 1, x_params.height * x_params.width * x_params.channels * sizeof(int8_t));
        memset(K, 1, K_h * K_w * y_params.channels * sizeof(int8_t));

        for(int k = 0; k < y_params.channels; k++){
            BSO.bias[k]     = 0;
            BSO.shift1[k]   = 0;
            BSO.scale[k]    = 2;
            BSO.offset_scale[k] = 2;
            BSO.offset[k]       = k;
            BSO.shift2[k]   = 1;
        }

        nn_standard_BSO_layout(bso, (int32_t*) &BSO.bias, (int16_t*) &BSO.shift1, 
                                (int16_t*) &BSO.scale, (int16_t*) &BSO.offset_scale, (int16_t*) &BSO.offset, (int16_t*) &BSO.shift2, NULL, CHANNELS);

        nn_conv2d_job_params_t job_params = { {casse->Y_start.row, casse->Y_start.col, casse->Y_start.channel}, 
                                              {casse->output.rows, casse->output.cols, casse->output.channels} };
                                              
        nn_window_params_t conv_window = {{K_h, K_w}, {-(K_h/2), -(K_w/2)}, {v_stride, h_stride}};

<<<<<<< HEAD
=======
        conv2d_depthwise_init(&plan, &job, &x_params, &y_params, &job_params, &conv_window, ZERO_POINT, 1);

>>>>>>> 18dd7e39
        memset(Y, 0xCC, sizeof(Y)); 
        conv2d_depthwise_adv((int8_t*)Y, (int8_t*)X, (int8_t*)K, (nn_bso_block_t*) bso, ZERO_POINT,
                            &x_params, &y_params, &conv_window, &job_params, NULL);

        int8_t Y_exp[Y_HEIGHT][Y_WIDTH] = {
            {   0x33,  0x27,  0x33,  },
            {   0x2B,  0x1B,  0x2B,  },
            {   0x23,  0x0F,  0x23,  },
            {   0x2B,  0x1B,  0x2B,  },
            {   0x33,  0x27,  0x33,  },
        };

        PRINTF("\t\t\tChecking...\n");
        for(unsigned row = 0; row < y_params.height; row++){
            for(unsigned col = 0; col < y_params.width; col++){
                for(unsigned chn = 0; chn < y_params.channels; chn++){
                
                    int8_t y_exp = Y_exp[row][col] + chn;

                    if(  row < casse->Y_start.row || row >= casse->Y_start.row + casse->output.rows
                      || col < casse->Y_start.col || col >= casse->Y_start.col + casse->output.cols
                      || chn < casse->Y_start.channel || chn >= casse->Y_start.channel + casse->output.channels){
                        y_exp = 0xCC;
                    }

                    check_Y(y_exp, row, col, chn, casse->line, (int8_t*) Y, &y_params);
                }
            }
        }
    }
} 
#undef CHANNELS         
#undef X_HEIGHT         
#undef X_WIDTH          
#undef Y_HEIGHT         
#undef Y_WIDTH          
#undef K_h          
#undef K_w          
#undef v_stride         
#undef h_stride         
#undef ZERO_POINT           














#define CHANNELS        (2*VPU_INT8_VLMACC_ELMS + 4)
#define X_HEIGHT        (5)
#define X_WIDTH         (3)
#define Y_HEIGHT        (X_HEIGHT)
#define Y_WIDTH         (X_WIDTH)
#define K_h             (5)
#define K_w             (3)
#define v_stride        (1)
#define h_stride        (1)
#define ZERO_POINT      (5)
void test_conv2d_depthwise_case5()
{
    int8_t WORD_ALIGNED  X[X_HEIGHT][X_WIDTH][CHANNELS];

    int8_t WORD_ALIGNED  K[K_h][K_w][CHANNELS];

    struct {
        int32_t bias[MIN_CHAN_OUT_GROUPS(CHANNELS)];
        int16_t shift1[MIN_CHAN_OUT_GROUPS(CHANNELS)];
        int16_t scale[MIN_CHAN_OUT_GROUPS(CHANNELS)];
        int16_t offset_scale[MIN_CHAN_OUT_GROUPS(CHANNELS)];
        int16_t offset[MIN_CHAN_OUT_GROUPS(CHANNELS)];
        int16_t shift2[MIN_CHAN_OUT_GROUPS(CHANNELS)];
    } BSO;

    nn_bso_block_t bso[BSO_BLOCK_COUNT(CHANNELS)];

    int8_t WORD_ALIGNED  Y[Y_HEIGHT][Y_WIDTH][CHANNELS];

    PRINTF( "test_conv2d_depthwise_case5()...\n");

    nn_image_params_t x_params = { X_HEIGHT, X_WIDTH, CHANNELS };
    nn_image_params_t y_params = { Y_HEIGHT, Y_WIDTH, CHANNELS };

    memset(X, 1, x_params.height * x_params.width * x_params.channels * sizeof(int8_t));
    memset(K, 1, K_h * K_w * y_params.channels * sizeof(int8_t));

    for(int k = 0; k < y_params.channels; k++){
        BSO.bias[k]     = k;
        BSO.shift1[k]   = 0;
        BSO.scale[k]    = 1;
        BSO.offset_scale[k] = 0;
        BSO.offset[k]       = 0;
        BSO.shift2[k]   = 0;
    }

    nn_standard_BSO_layout(bso, (int32_t*) &BSO.bias, (int16_t*) &BSO.shift1, 
                            (int16_t*) &BSO.scale, (int16_t*) &BSO.offset_scale, (int16_t*) &BSO.offset, (int16_t*) &BSO.shift2, NULL, CHANNELS);

#define JOB_COUNT 9
    // nn_conv2d_depthwise_plan_t plan;
    // nn_conv2d_depthwise_job_t job[JOB_COUNT];

    nn_conv2d_job_params_t job_params[JOB_COUNT] = {
        {   {  0,  0,  0},  {2,  1,  16}},
        {   {  0,  1,  0},  {2,  2,  16}},
        {   {  2,  0,  0},  {2,  3,  16}},
        {   {  4,  0,  0},  {1,  2,  16}},
        {   {  0,  0, 16},  {4,  3,  16}},
        {   {  4,  0, 16},  {1,  1,  16}},
        {   {  0,  0, 32},  {5,  1,   4}},
        {   {  0,  1, 32},  {4,  2,   4}},
        {   {  4,  2,  0},  {1,  1,  36}},  // last block remains uncomputed, and should be 0xCC
        // {   {  4,  1, 16}, {1,  1,  20}}, // Y[4,1,16:] = CC
    };
    assert(sizeof(job_params)/sizeof(nn_conv2d_job_params_t) == JOB_COUNT);

    nn_window_params_t conv_window = {{K_h, K_w}, {-(K_h/2), -(K_w/2)}, {v_stride, h_stride}};

    memset(Y, 0xCC, sizeof(Y)); 

    for(int i = 0; i < JOB_COUNT; i++)
        conv2d_depthwise_adv((int8_t*)Y, (int8_t*)X, (int8_t*)K, (nn_bso_block_t*) bso, ZERO_POINT,
                            &x_params, &y_params, &conv_window, &job_params[i], NULL);

    int8_t Y_exp[Y_HEIGHT][Y_WIDTH] = {
        {   0x33,  0x27,  0x33,  },
        {   0x2B,  0x1B,  0x2B,  },
        {   0x23,  0x0F,  0x23,  },
        {   0x2B,  0x1B,  0x2B,  },
        {   0x33,  0x27,  0x33,  },
    };

    PRINTF("\t\t\tChecking...\n");
    for(unsigned row = 0; row < y_params.height; row++){
        for(unsigned col = 0; col < y_params.width; col++){
            for(unsigned chn = 0; chn < y_params.channels; chn++){
                
                int8_t y_exp = Y_exp[row][col] + chn;

                if( (row == 4 && col == 1 && chn >= 16))
                    y_exp = 0xCC;

                check_Y(y_exp, row, col, chn, 0, (int8_t*) Y, &y_params);
            }
        }

    }


}
#undef CHANNELS         
#undef X_HEIGHT         
#undef X_WIDTH          
#undef Y_HEIGHT         
#undef Y_WIDTH          
#undef K_h          
#undef K_w          
#undef v_stride         
#undef h_stride         
#undef ZERO_POINT        





#define CHANNELS        (4)
#define X_HEIGHT        (10)
#define X_WIDTH         (10)
#define Y_HEIGHT        (5)
#define Y_WIDTH         (5)
#define K_h             (3)
#define K_w             (3)
#define v_stride        (2)
#define h_stride        (2)
#define ZERO_POINT      (10)
void test_conv2d_depthwise_case6_()
{
    int8_t WORD_ALIGNED  X[X_HEIGHT][X_WIDTH][CHANNELS];

    int8_t WORD_ALIGNED  K[K_h][K_w][CHANNELS];

    struct {
        int32_t bias[MIN_CHAN_OUT_GROUPS(CHANNELS)];
        int16_t shift1[MIN_CHAN_OUT_GROUPS(CHANNELS)];
        int16_t scale[MIN_CHAN_OUT_GROUPS(CHANNELS)];
        int16_t offset_scale[MIN_CHAN_OUT_GROUPS(CHANNELS)];
        int16_t offset[MIN_CHAN_OUT_GROUPS(CHANNELS)];
        int16_t shift2[MIN_CHAN_OUT_GROUPS(CHANNELS)];
    } BSO;

    nn_bso_block_t bso[BSO_BLOCK_COUNT(CHANNELS)];

    int8_t WORD_ALIGNED  Y[Y_HEIGHT][Y_WIDTH][CHANNELS];

    PRINTF( "test_conv2d_depthwise_case6()...\n");

    nn_image_params_t x_params = { X_HEIGHT, X_WIDTH, CHANNELS };
    nn_image_params_t y_params = { Y_HEIGHT, Y_WIDTH, CHANNELS };

    memset(X, 2, x_params.height * x_params.width * x_params.channels * sizeof(int8_t));
    memset(K, 2, K_h * K_w * y_params.channels * sizeof(int8_t));

    for(int k = 0; k < y_params.channels; k++){
        BSO.bias[k]     = 4*k;
        BSO.shift1[k]   = 1;
        BSO.scale[k]    = 2;
        BSO.offset_scale[k] = 0;
        BSO.offset[k]       = 0;
        BSO.shift2[k]   = 2;
    }

    nn_standard_BSO_layout(bso, (int32_t*) &BSO.bias, (int16_t*) &BSO.shift1, 
                            (int16_t*) &BSO.scale, (int16_t*) &BSO.offset_scale, (int16_t*) &BSO.offset, (int16_t*) &BSO.shift2, NULL, CHANNELS);

    nn_window_params_t conv_window = {{K_h, K_w}, {-(K_h/2), -(K_w/2)}, {v_stride, h_stride}};


    memset(Y, 0xCC, sizeof(Y)); 
    conv2d_depthwise((int8_t*)Y, (int8_t*)X, (int8_t*)K, (nn_bso_block_t*) bso, ZERO_POINT,
                        &x_params, &y_params, &conv_window);
/*
    _____
   |5 5 5|5 5 5 5 5 5 5 5 5
   |5 1 1|1 1 1 1 1 1 1 1 5
   |5_1_1|1 1 1 1 1 1 1 1 5
    5 1 1 1 1 1 1 1 1 1 1 5
    5 1 1 1 1 1 1 1 1 1 1 5
    5 1 1 1 1 1 1 1 1 1 1 5
    5 1 1 1 1 1 1 1 1 1 1 5
    5 1 1 1 1 1 1 1 1 1 1 5
    5 1 1 1 1 1 1 1 1 1 1 5
    5 1 1 1 1 1 1 1 1 1 1 5
    5 1 1 1 1 1 1 1 1 1 1 5
    5 5 5 5 5 5 5 5 5 5 5 5

*/

    int8_t Y_exp[Y_HEIGHT][Y_WIDTH] = {
        {   0x1D, 0x15, 0x15, 0x15, 0x15 },
        {   0x15, 0x09, 0x09, 0x09, 0x09 },
        {   0x15, 0x09, 0x09, 0x09, 0x09 },
        {   0x15, 0x09, 0x09, 0x09, 0x09 },
        {   0x15, 0x09, 0x09, 0x09, 0x09 },
    };

    PRINTF("\t\t\tChecking...\n");
    for(unsigned row = 0; row < y_params.height; row++){
        for(unsigned col = 0; col < y_params.width; col++){
            for(unsigned chn = 0; chn < y_params.channels; chn++){
                
                int8_t y_exp = Y_exp[row][col] + chn;

                check_Y(y_exp, row, col, chn, __LINE__, (int8_t*) Y, &y_params);
            }
        }

    }


}
#undef CHANNELS         
#undef X_HEIGHT         
#undef X_WIDTH          
#undef Y_HEIGHT         
#undef Y_WIDTH          
#undef K_h          
#undef K_w          
#undef v_stride         
#undef h_stride         
#undef ZERO_POINT        




#define CHANNELS        (4)
#define X_HEIGHT        (1)
#define X_WIDTH         (1)
#define Y_HEIGHT        (1)
#define Y_WIDTH         (1)
#define K_h             (2)
#define K_w             (2)
#define v_stride        (1)
#define h_stride        (1)
#define ZERO_POINT      (-1)
void test_conv2d_depthwise_case6()
{
    int8_t WORD_ALIGNED  X[X_HEIGHT][X_WIDTH][CHANNELS] = {{{99,-98, 69, 47}}};

    int8_t WORD_ALIGNED  K[K_h][K_w][CHANNELS] = {
        {  {-127,   24,  -69,   23}, { 75,   97,  -66,   -9}  },
        {  {  52, -127,  -47, -127}, {-93,    7,  127, -106}  }
    };

    struct {
        int32_t bias[CHANNELS];
        int16_t shift1[CHANNELS];
        int16_t scale[CHANNELS];
        int16_t offset_scale[MIN_CHAN_OUT_GROUPS(CHANNELS)];
        int16_t offset[MIN_CHAN_OUT_GROUPS(CHANNELS)];
        int16_t shift2[CHANNELS];
    } BSO = {
        {  -93,     1,   -55,  -219, },
        {    0,     0,     0,     0, },
        {16520, 16748, 32565, 22546, },
        {    0,     0,     0,     0, },
        {    0,     0,     0,     0, },
        {   21,    21,    22,    22, },
    };

    nn_bso_block_t bso[BSO_BLOCK_COUNT(CHANNELS)];

    int8_t WORD_ALIGNED  Y[Y_HEIGHT][Y_WIDTH][CHANNELS];

    PRINTF( "test_conv2d_depthwise_case6()...\n");

    nn_image_params_t x_params = { X_HEIGHT, X_WIDTH, CHANNELS };
    nn_image_params_t y_params = { Y_HEIGHT, Y_WIDTH, CHANNELS };


    nn_standard_BSO_layout(bso, (int32_t*) &BSO.bias, (int16_t*) &BSO.shift1, 
                            (int16_t*) &BSO.scale, (int16_t*) &BSO.offset_scale, (int16_t*) &BSO.offset, (int16_t*) &BSO.shift2, NULL, CHANNELS);

    nn_window_params_t conv_window = {{K_h, K_w}, {0, 0}, {v_stride, h_stride}};

    memset(Y, 0xCC, sizeof(Y)); 
    conv2d_depthwise((int8_t*)Y, (int8_t*)X, (int8_t*)K, (nn_bso_block_t*) bso, ZERO_POINT,
                        &x_params, &y_params, &conv_window);

    int8_t Y_exp[Y_HEIGHT][Y_WIDTH][CHANNELS] = {
        {{ -100, -19, -38, 6}}
    };

    PRINTF("\t\t\tChecking...\n");
    for(unsigned row = 0; row < y_params.height; row++){
        for(unsigned col = 0; col < y_params.width; col++){
            for(unsigned chn = 0; chn < y_params.channels; chn++){
                
                int8_t y_exp = Y_exp[row][col][chn];

                check_Y(y_exp, row, col, chn, __LINE__, (int8_t*) Y, &y_params);
            }
        }

    }


}
#undef CHANNELS         
#undef X_HEIGHT         
#undef X_WIDTH          
#undef Y_HEIGHT         
#undef Y_WIDTH          
#undef K_h          
#undef K_w          
#undef v_stride         
#undef h_stride         
#undef ZERO_POINT        




#define CHANNELS        (20)
#define X_HEIGHT        (2)
#define X_WIDTH         (1)
#define Y_HEIGHT        (2)
#define Y_WIDTH         (1)
#define K_h             (2)
#define K_w             (1)
#define v_stride        (1)
#define h_stride        (1)
#define ZERO_POINT      (-1)
void test_conv2d_depthwise_case7()
{
    PRINTF( "%s()...\n", __func__);

    nn_image_t WORD_ALIGNED  X[X_HEIGHT][X_WIDTH][CHANNELS] = {{{0}}};
    nn_image_t WORD_ALIGNED  Y[Y_HEIGHT][Y_WIDTH][CHANNELS] = {{{0}}};
    nn_tensor_t WORD_ALIGNED  K[K_h][K_w][CHANNELS] = {{{0}}};

    struct {
        int32_t bias[CHANNELS];
        int16_t shift1[CHANNELS];
        int16_t scale[CHANNELS];
        int16_t offset_scale[MIN_CHAN_OUT_GROUPS(CHANNELS)];
        int16_t offset[MIN_CHAN_OUT_GROUPS(CHANNELS)];
        int16_t shift2[CHANNELS];
    } BSO;
    nn_bso_block_t bso[BSO_BLOCK_COUNT(CHANNELS)];

    nn_image_params_t x_params = { X_HEIGHT, X_WIDTH, CHANNELS };
    nn_image_params_t y_params = { Y_HEIGHT, Y_WIDTH, CHANNELS };

    for(int k = 0; k < CHANNELS; k++){
        BSO.bias[k] = ((k % 2) == 0) ? -128 : -127;
        BSO.shift1[k] = 0;
        BSO.scale[k] = 1;
        BSO.offset_scale[k] = 0;
        BSO.offset[k] = 0;
        BSO.shift2[k] = 0;
    }

    nn_standard_BSO_layout(bso, (int32_t*) &BSO.bias, (int16_t*) &BSO.shift1, 
                            (int16_t*) &BSO.scale, (int16_t*) &BSO.offset_scale, (int16_t*) &BSO.offset, (int16_t*) &BSO.shift2, NULL, CHANNELS);

    nn_window_params_t conv_window = {{K_h, K_w}, {-1, 0}, {v_stride, h_stride}};

    memset(Y, 0xCC, sizeof(Y)); 
    conv2d_depthwise((int8_t*)Y, (int8_t*)X, (int8_t*)K, (nn_bso_block_t*) bso, ZERO_POINT,
                        &x_params, &y_params, &conv_window);

    PRINTF("\t\t\tChecking...\n");
    for(unsigned row = 0; row < y_params.height; row++){
        for(unsigned col = 0; col < y_params.width; col++){
            for(unsigned chn = 0; chn < y_params.channels; chn++){
                
                nn_image_t y_exp = chn % 2 == 0? NEG_SAT_VAL : -127;

                char str_buff[200];
                if(y_exp != Y[row][col][chn]){
                    sprintf(str_buff, "Y[%u][%u][%u]", row, col, chn);
                }
                TEST_ASSERT_EQUAL_MESSAGE(y_exp, Y[row][col][chn], str_buff);

            }
        }

    }


}
#undef CHANNELS         
#undef X_HEIGHT         
#undef X_WIDTH          
#undef Y_HEIGHT         
#undef Y_WIDTH          
#undef K_h          
#undef K_w          
#undef v_stride         
#undef h_stride         
#undef ZERO_POINT       







#define CHANNELS        (16)
#define X_HEIGHT        (3)
#define X_WIDTH         (3)
#define Y_HEIGHT        (1)
#define Y_WIDTH         (1)
#define K_h             (3)
#define K_w             (3)
#define v_stride        (1)
#define h_stride        (1)
#define ZERO_POINT      (-1)
void test_conv2d_depthwise_case8()
{
    PRINTF( "%s()...\n", __func__);

    nn_image_t WORD_ALIGNED  X[X_HEIGHT][X_WIDTH][CHANNELS] = {{{0}}};
    nn_image_t WORD_ALIGNED  Y[Y_HEIGHT][Y_WIDTH][CHANNELS] = {{{0}}};
    nn_tensor_t WORD_ALIGNED K[K_h][K_w][CHANNELS] = {{{0}}};

    nn_image_t Y_exp[CHANNELS];

    struct {
        int32_t bias[CHANNELS];
        int16_t shift1[CHANNELS];
        int16_t scale[CHANNELS];
        int16_t offset_scale[MIN_CHAN_OUT_GROUPS(CHANNELS)];
        int16_t offset[MIN_CHAN_OUT_GROUPS(CHANNELS)];
        int16_t shift2[CHANNELS];
    } BSO;
    nn_bso_block_t bso[BSO_BLOCK_COUNT(CHANNELS)];

    nn_image_params_t x_params = { X_HEIGHT, X_WIDTH, CHANNELS };
    nn_image_params_t y_params = { Y_HEIGHT, Y_WIDTH, CHANNELS };

    for(int k = 0; k < CHANNELS; k++){
        BSO.bias[k] = 0;
        BSO.shift1[k] = 0;
        BSO.scale[k] = 1;
        BSO.offset_scale[k] = 0;
        BSO.offset[k] = 0;
        BSO.shift2[k] = 5;
    }

    memset(&X, 0x01, sizeof(X));

    for(int i = 0; i < X_HEIGHT; i++){
        for(int j = 0; j < X_WIDTH; j++){
            for(int k = 0; k < CHANNELS; k++){
                K[i][j][k] = 133*(i * j + k);
                Y_exp[k] += K[i][j][k];
            }
        }
    }
    
    for(int k = 0; k < CHANNELS; k++){

        int16_t sum = 0;

        for(int i = 0; i < X_HEIGHT; i++){
            for(int j = 0; j < X_WIDTH; j++){
                sum += K[i][j][k];
            }
        }
        
        sum = (sum + (1<<4)) >> 5;
        if(sum >= 127) sum = 127;
        if(sum <= -128) sum = NEG_SAT_VAL;

        Y_exp[k] = sum;
    }

    nn_standard_BSO_layout(bso, (int32_t*) &BSO.bias, (int16_t*) &BSO.shift1, (int16_t*) &BSO.scale, 
                                (int16_t*) &BSO.offset_scale, (int16_t*) &BSO.offset, (int16_t*) &BSO.shift2, 
                                NULL, CHANNELS);

    nn_conv2d_depthwise_plan_t plan;
    nn_conv2d_depthwise_job_t job;

    nn_window_params_t conv_window = {{K_h, K_w}, {0, 0}, {v_stride, h_stride}};

    conv2d_depthwise_init(&plan, &job, &x_params, &y_params, NULL, &conv_window, ZERO_POINT, 1);

    memset(Y, 0xCC, sizeof(Y)); 
    conv2d_depthwise((nn_image_t*)Y, (nn_image_t*)X, (nn_tensor_t*)K, (nn_bso_block_t*) bso, &plan, &job);


    PRINTF("\t\t\tChecking...\n");
    for(unsigned row = 0; row < y_params.height; row++){
        for(unsigned col = 0; col < y_params.width; col++){
            for(unsigned chn = 0; chn < y_params.channels; chn++){
                
                nn_image_t y_exp = Y_exp[chn];

                char str_buff[200];
                if(y_exp != Y[row][col][chn]){
                    sprintf(str_buff, "Y[%u][%u][%u]", row, col, chn);
                }

                TEST_ASSERT_EQUAL_MESSAGE(y_exp, Y[row][col][chn], str_buff);

            }
        }

    }
}
#undef CHANNELS         
#undef X_HEIGHT         
#undef X_WIDTH          
#undef Y_HEIGHT         
#undef Y_WIDTH          
#undef K_h          
#undef K_w          
#undef v_stride         
#undef h_stride         
#undef ZERO_POINT        






/* Tests whether the k_channels parameter is respected */
#define CHANNELS        (24)
#define X_HEIGHT        (3)
#define X_WIDTH         (3)
#define Y_HEIGHT        (1)
#define Y_WIDTH         (1)
#define K_h             (3)
#define K_w             (3)
#define K_c             (16)
#define v_stride        (1)
#define h_stride        (1)
#define ZERO_POINT      (-1)
void test_conv2d_depthwise_case9()
{
    PRINTF( "%s()...\n", __func__);

    nn_image_t WORD_ALIGNED  X[X_HEIGHT][X_WIDTH][CHANNELS] = {{{0}}};
    nn_image_t WORD_ALIGNED  Y[Y_HEIGHT][Y_WIDTH][CHANNELS] = {{{0}}};
    nn_tensor_t WORD_ALIGNED K[K_h][K_w][K_c] = {{{0}}};

    nn_image_t Y_exp[CHANNELS];

    struct {
        int32_t bias[K_c];
        int16_t shift1[K_c];
        int16_t scale[K_c];
        int16_t offset_scale[MIN_CHAN_OUT_GROUPS(K_c)];
        int16_t offset[MIN_CHAN_OUT_GROUPS(K_c)];
        int16_t shift2[K_c];
    } BSO;
    nn_bso_block_t bso[BSO_BLOCK_COUNT(K_c)];

    nn_image_params_t x_params = { X_HEIGHT, X_WIDTH, CHANNELS };
    nn_image_params_t y_params = { Y_HEIGHT, Y_WIDTH, CHANNELS };

    for(int k = 0; k < K_c; k++){
        BSO.bias[k] = 0;
        BSO.shift1[k] = 0;
        BSO.scale[k] = 1;
        BSO.offset_scale[k] = 0;
        BSO.offset[k] = 0;
        BSO.shift2[k] = 5;
    }

    memset(&X, 0x01, sizeof(X));

    for(int i = 0; i < X_HEIGHT; i++){
        for(int j = 0; j < X_WIDTH; j++){
            for(int k = 0; k < K_c; k++){
                K[i][j][k] = 133*(i * j + k);
                Y_exp[k] += K[i][j][k];
            }
        }
    }
    
    for(int k = 0; k < K_c; k++){

        int16_t sum = 0;

        for(int i = 0; i < X_HEIGHT; i++){
            for(int j = 0; j < X_WIDTH; j++){
                sum += K[i][j][k];
            }
        }
        
        sum = (sum + (1<<4)) >> 5;
        if(sum >= 127) sum = 127;
        if(sum <= -128) sum = NEG_SAT_VAL;

        Y_exp[k] = sum;

    }

    for(int k = K_c; k < CHANNELS; k++)
        Y_exp[k] = 0xCC;

    nn_standard_BSO_layout(bso, (int32_t*) &BSO.bias, (int16_t*) &BSO.shift1, (int16_t*) &BSO.scale, 
                                (int16_t*) &BSO.offset_scale, (int16_t*) &BSO.offset, (int16_t*) &BSO.shift2, 
                                NULL, K_c);

    nn_conv2d_depthwise_plan_t plan;
    nn_conv2d_depthwise_job_t job;

    nn_window_params_t conv_window = {{K_h, K_w}, {0, 0}, {v_stride, h_stride}};

    nn_conv2d_job_params_t job_params = {{0, 0, 0}, {Y_HEIGHT, Y_WIDTH, K_c}};

    conv2d_depthwise_init(&plan, &job, &x_params, &y_params, &job_params, &conv_window, ZERO_POINT, 1);

    job.stride.k_channels=16;

    memset(Y, 0xCC, sizeof(Y)); 
    conv2d_depthwise((nn_image_t*)Y, (nn_image_t*)X, (nn_tensor_t*)K, (nn_bso_block_t*) bso, &plan, &job);


    PRINTF("\t\t\tChecking...\n");
    for(unsigned row = 0; row < y_params.height; row++){
        for(unsigned col = 0; col < y_params.width; col++){
            for(unsigned chn = 0; chn < y_params.channels; chn++){
                
                nn_image_t y_exp = Y_exp[chn];

                char str_buff[200];
                if(y_exp != Y[row][col][chn]){
                    sprintf(str_buff, "Y[%u][%u][%u]", row, col, chn);
                }

                TEST_ASSERT_EQUAL_MESSAGE(y_exp, Y[row][col][chn], str_buff);

            }
        }

    }
}
#undef CHANNELS         
#undef X_HEIGHT         
#undef X_WIDTH          
#undef Y_HEIGHT         
#undef Y_WIDTH          
#undef K_h          
#undef K_w          
#undef v_stride         
#undef h_stride         
#undef ZERO_POINT        






void test_conv2d_depthwise()
{
    UNITY_SET_FILE();

    RUN_TEST(test_conv2d_depthwise_case0);
    RUN_TEST(test_conv2d_depthwise_case1);
    RUN_TEST(test_conv2d_depthwise_case2);
    RUN_TEST(test_conv2d_depthwise_case3);
    RUN_TEST(test_conv2d_depthwise_case4);
    RUN_TEST(test_conv2d_depthwise_case5);
    RUN_TEST(test_conv2d_depthwise_case6);
    RUN_TEST(test_conv2d_depthwise_case7);
<<<<<<< HEAD
=======
    RUN_TEST(test_conv2d_depthwise_case8);
    RUN_TEST(test_conv2d_depthwise_case9);
>>>>>>> 18dd7e39
}<|MERGE_RESOLUTION|>--- conflicted
+++ resolved
@@ -165,11 +165,6 @@
 
         nn_window_params_t conv_window = {{K_h,K_w}, {0,0}, {K_vstride,K_hstride}};
 
-<<<<<<< HEAD
-=======
-        conv2d_depthwise_init(&plan, &job, &x_params, &y_params, NULL, &conv_window, 12, 1);
-
->>>>>>> 18dd7e39
         memset(Y, 0xCC, sizeof(Y)); 
         conv2d_depthwise((int8_t*)Y, (int8_t*)X, (int8_t*)K, (nn_bso_block_t*) &bso, ZERO_POINT,
                           &x_params, &y_params, &conv_window);
@@ -180,7 +175,6 @@
                 for(unsigned chn = 0; chn < y_params.channels; chn++){
                     
                     int8_t y_exp = casse->y;
-                    // printf("%d\t%d\n", y_exp, Y[row][col][chn]);
 
                     check_Y(y_exp, row, col, chn, casse->line, (int8_t*) Y, &y_params);
                 }
@@ -442,12 +436,6 @@
 
         nn_window_params_t conv_window = {{casse->K_h, casse->K_w}, {0, 0}, {casse->v_stride, casse->h_stride}};
 
-<<<<<<< HEAD
-=======
-        conv2d_depthwise_init(&plan, &job, &x_params, &y_params, NULL, &conv_window, 12, 1);
-
-
->>>>>>> 18dd7e39
         memset(Y, 0xCC, sizeof(Y)); 
         conv2d_depthwise((int8_t*)Y, (int8_t*)X, (int8_t*)K, (nn_bso_block_t*) bso, ZERO_POINT,
                             &x_params, &y_params, &conv_window);
@@ -544,11 +532,6 @@
 
     nn_window_params_t conv_window = {{K_h, K_w}, {-(K_h/2), -(K_w/2)}, {v_stride, h_stride}};
 
-<<<<<<< HEAD
-=======
-    conv2d_depthwise_init(&plan, &job, &x_params, &y_params, NULL, &conv_window, ZERO_POINT, 1);
-
->>>>>>> 18dd7e39
     memset(Y, 0xCC, sizeof(Y)); 
     conv2d_depthwise((int8_t*)Y, (int8_t*)X, (int8_t*)K, (nn_bso_block_t*) bso, ZERO_POINT,
                         &x_params, &y_params, &conv_window);
@@ -698,11 +681,6 @@
                                               
         nn_window_params_t conv_window = {{K_h, K_w}, {-(K_h/2), -(K_w/2)}, {v_stride, h_stride}};
 
-<<<<<<< HEAD
-=======
-        conv2d_depthwise_init(&plan, &job, &x_params, &y_params, &job_params, &conv_window, ZERO_POINT, 1);
-
->>>>>>> 18dd7e39
         memset(Y, 0xCC, sizeof(Y)); 
         conv2d_depthwise_adv((int8_t*)Y, (int8_t*)X, (int8_t*)K, (nn_bso_block_t*) bso, ZERO_POINT,
                             &x_params, &y_params, &conv_window, &job_params, NULL);
@@ -1230,15 +1208,12 @@
                                 (int16_t*) &BSO.offset_scale, (int16_t*) &BSO.offset, (int16_t*) &BSO.shift2, 
                                 NULL, CHANNELS);
 
-    nn_conv2d_depthwise_plan_t plan;
-    nn_conv2d_depthwise_job_t job;
-
     nn_window_params_t conv_window = {{K_h, K_w}, {0, 0}, {v_stride, h_stride}};
 
-    conv2d_depthwise_init(&plan, &job, &x_params, &y_params, NULL, &conv_window, ZERO_POINT, 1);
 
     memset(Y, 0xCC, sizeof(Y)); 
-    conv2d_depthwise((nn_image_t*)Y, (nn_image_t*)X, (nn_tensor_t*)K, (nn_bso_block_t*) bso, &plan, &job);
+    conv2d_depthwise((nn_image_t*)Y, (nn_image_t*)X, (nn_tensor_t*)K, (nn_bso_block_t*) bso, ZERO_POINT,
+                        &x_params, &y_params, &conv_window);
 
 
     PRINTF("\t\t\tChecking...\n");
@@ -1356,19 +1331,18 @@
                                 (int16_t*) &BSO.offset_scale, (int16_t*) &BSO.offset, (int16_t*) &BSO.shift2, 
                                 NULL, K_c);
 
-    nn_conv2d_depthwise_plan_t plan;
-    nn_conv2d_depthwise_job_t job;
 
     nn_window_params_t conv_window = {{K_h, K_w}, {0, 0}, {v_stride, h_stride}};
 
     nn_conv2d_job_params_t job_params = {{0, 0, 0}, {Y_HEIGHT, Y_WIDTH, K_c}};
-
-    conv2d_depthwise_init(&plan, &job, &x_params, &y_params, &job_params, &conv_window, ZERO_POINT, 1);
-
-    job.stride.k_channels=16;
+    
+    nn_conv2d_depthwise_adv_t adv = {0};
+
+    adv.k_channels = 16;
 
     memset(Y, 0xCC, sizeof(Y)); 
-    conv2d_depthwise((nn_image_t*)Y, (nn_image_t*)X, (nn_tensor_t*)K, (nn_bso_block_t*) bso, &plan, &job);
+    conv2d_depthwise_adv((nn_image_t*)Y, (nn_image_t*)X, (nn_tensor_t*)K, (nn_bso_block_t*) bso, ZERO_POINT,
+                        &x_params, &y_params, &conv_window, &job_params, &adv);
 
 
     PRINTF("\t\t\tChecking...\n");
@@ -1418,9 +1392,6 @@
     RUN_TEST(test_conv2d_depthwise_case5);
     RUN_TEST(test_conv2d_depthwise_case6);
     RUN_TEST(test_conv2d_depthwise_case7);
-<<<<<<< HEAD
-=======
     RUN_TEST(test_conv2d_depthwise_case8);
     RUN_TEST(test_conv2d_depthwise_case9);
->>>>>>> 18dd7e39
 }