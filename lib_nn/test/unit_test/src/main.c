

#include <stdio.h>

#include "unity.h"

#define CALL(F)     do { void F(); F(); } while(0)

int main(void) {
    int ret_val;

    UNITY_BEGIN();

    CALL(test_vpu_memcpy);

    CALL(test_nn_conv2d_hstrip_deep_padded);
    CALL(test_nn_conv2d_hstrip_deep);
    CALL(test_nn_conv2d_hstrip_tail_deep_padded);
    CALL(test_nn_conv2d_hstrip_tail_deep);

    CALL(test_nn_conv2d_hstrip_shallowin_padded);
    CALL(test_nn_conv2d_hstrip_shallowin);
    CALL(test_nn_conv2d_hstrip_tail_shallowin_padded);
    CALL(test_nn_conv2d_hstrip_tail_shallowin);

    CALL(test_conv2d_deep);
    CALL(test_conv2d_shallowin);
    CALL(test_conv2d_im2col);
    CALL(test_conv2d_1x1);
    CALL(test_conv2d_depthwise);

    CALL(test_maxpool2d);
    CALL(test_avgpool2d);
    CALL(test_avgpool2d_global);

    CALL(test_fully_connected_16);
    CALL(test_fully_connected_8);
    CALL(test_requantize_16_to_8);
    CALL(test_lookup8);

    CALL(test_add_elementwise);

<<<<<<< HEAD
    CALL(test_bsign_8);
    CALL(test_pad);
    CALL(test_bnn_conv2d_bin);
    CALL(test_bnn_conv2d_int8);
    CALL(test_bnn_conv2d_bin_SISO);
=======
    test_bsign_8();
    test_pad();
    
    test_bnn_conv2d_bin();
    test_bnn_conv2d_int8();

    test_bnn_conv2d_quant();
>>>>>>> 21ebac2a

  return UNITY_END();
}<|MERGE_RESOLUTION|>--- conflicted
+++ resolved
@@ -4,57 +4,51 @@
 
 #include "unity.h"
 
-#define CALL(F)     do { void F(); F(); } while(0)
+#define CALL(F) \
+  do {          \
+    void F();   \
+    F();        \
+  } while (0)
 
 int main(void) {
-    int ret_val;
+  int ret_val;
 
-    UNITY_BEGIN();
+  UNITY_BEGIN();
 
-    CALL(test_vpu_memcpy);
+  CALL(test_vpu_memcpy);
 
-    CALL(test_nn_conv2d_hstrip_deep_padded);
-    CALL(test_nn_conv2d_hstrip_deep);
-    CALL(test_nn_conv2d_hstrip_tail_deep_padded);
-    CALL(test_nn_conv2d_hstrip_tail_deep);
+  CALL(test_nn_conv2d_hstrip_deep_padded);
+  CALL(test_nn_conv2d_hstrip_deep);
+  CALL(test_nn_conv2d_hstrip_tail_deep_padded);
+  CALL(test_nn_conv2d_hstrip_tail_deep);
 
-    CALL(test_nn_conv2d_hstrip_shallowin_padded);
-    CALL(test_nn_conv2d_hstrip_shallowin);
-    CALL(test_nn_conv2d_hstrip_tail_shallowin_padded);
-    CALL(test_nn_conv2d_hstrip_tail_shallowin);
+  CALL(test_nn_conv2d_hstrip_shallowin_padded);
+  CALL(test_nn_conv2d_hstrip_shallowin);
+  CALL(test_nn_conv2d_hstrip_tail_shallowin_padded);
+  CALL(test_nn_conv2d_hstrip_tail_shallowin);
 
-    CALL(test_conv2d_deep);
-    CALL(test_conv2d_shallowin);
-    CALL(test_conv2d_im2col);
-    CALL(test_conv2d_1x1);
-    CALL(test_conv2d_depthwise);
+  CALL(test_conv2d_deep);
+  CALL(test_conv2d_shallowin);
+  CALL(test_conv2d_im2col);
+  CALL(test_conv2d_1x1);
+  CALL(test_conv2d_depthwise);
 
-    CALL(test_maxpool2d);
-    CALL(test_avgpool2d);
-    CALL(test_avgpool2d_global);
+  CALL(test_maxpool2d);
+  CALL(test_avgpool2d);
+  CALL(test_avgpool2d_global);
 
-    CALL(test_fully_connected_16);
-    CALL(test_fully_connected_8);
-    CALL(test_requantize_16_to_8);
-    CALL(test_lookup8);
+  CALL(test_fully_connected_16);
+  CALL(test_fully_connected_8);
+  CALL(test_requantize_16_to_8);
+  CALL(test_lookup8);
 
-    CALL(test_add_elementwise);
+  CALL(test_add_elementwise);
 
-<<<<<<< HEAD
-    CALL(test_bsign_8);
-    CALL(test_pad);
-    CALL(test_bnn_conv2d_bin);
-    CALL(test_bnn_conv2d_int8);
-    CALL(test_bnn_conv2d_bin_SISO);
-=======
-    test_bsign_8();
-    test_pad();
-    
-    test_bnn_conv2d_bin();
-    test_bnn_conv2d_int8();
-
-    test_bnn_conv2d_quant();
->>>>>>> 21ebac2a
+  CALL(test_bsign_8);
+  CALL(test_pad);
+  CALL(test_bnn_conv2d_bin);
+  CALL(test_bnn_conv2d_int8);
+  CALL(test_bnn_conv2d_quant);
 
   return UNITY_END();
 }