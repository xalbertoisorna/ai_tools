

#include <stdio.h>

#include "unity.h"
#include "test_cases.h"

<<<<<<< HEAD
int main(void) {
  int ret_val;

  UNITY_BEGIN();

  test_vpu_memcpy();

  test_nn_conv2d_hstrip_deep_padded();
  test_nn_conv2d_hstrip_deep();
  test_nn_conv2d_hstrip_tail_deep_padded();
  test_nn_conv2d_hstrip_tail_deep();

  test_nn_conv2d_hstrip_shallowin_padded();
  test_nn_conv2d_hstrip_shallowin();
  test_nn_conv2d_hstrip_tail_shallowin_padded();
  test_nn_conv2d_hstrip_tail_shallowin();

  test_conv2d_deep();
  test_conv2d_shallowin();
  test_conv2d_im2col();
  test_conv2d_1x1();
  test_conv2d_depthwise();
  test_maxpool2d();
  test_avgpool2d();
  test_avgpool2d_global();
  test_fully_connected_16();
  test_requantize_16_to_8();
  test_lookup8();

  test_pad();
  test_bnn_conv2d();

  return UNITY_END();
=======
int main(void)
{
    int ret_val;
    
    UNITY_BEGIN();

    test_vpu_memcpy();

    test_nn_conv2d_hstrip_deep_padded();
    test_nn_conv2d_hstrip_deep();
    test_nn_conv2d_hstrip_tail_deep_padded();
    test_nn_conv2d_hstrip_tail_deep();
    
    test_nn_conv2d_hstrip_shallowin_padded();
    test_nn_conv2d_hstrip_shallowin();
    test_nn_conv2d_hstrip_tail_shallowin_padded();
    test_nn_conv2d_hstrip_tail_shallowin();

    test_conv2d_deep();
    test_conv2d_shallowin();
    test_conv2d_im2col();
    test_conv2d_1x1();
    test_conv2d_depthwise();
    test_maxpool2d();
    test_avgpool2d();
    test_avgpool2d_global();
    test_fully_connected_16();
    test_requantize_16_to_8();
    test_lookup8();
    test_bsign_8();

    return UNITY_END();
>>>>>>> 85e04f4f
}<|MERGE_RESOLUTION|>--- conflicted
+++ resolved
@@ -5,7 +5,6 @@
 #include "unity.h"
 #include "test_cases.h"
 
-<<<<<<< HEAD
 int main(void) {
   int ret_val;
 
@@ -34,43 +33,10 @@
   test_fully_connected_16();
   test_requantize_16_to_8();
   test_lookup8();
+  test_bsign_8();
 
   test_pad();
   test_bnn_conv2d();
 
   return UNITY_END();
-=======
-int main(void)
-{
-    int ret_val;
-    
-    UNITY_BEGIN();
-
-    test_vpu_memcpy();
-
-    test_nn_conv2d_hstrip_deep_padded();
-    test_nn_conv2d_hstrip_deep();
-    test_nn_conv2d_hstrip_tail_deep_padded();
-    test_nn_conv2d_hstrip_tail_deep();
-    
-    test_nn_conv2d_hstrip_shallowin_padded();
-    test_nn_conv2d_hstrip_shallowin();
-    test_nn_conv2d_hstrip_tail_shallowin_padded();
-    test_nn_conv2d_hstrip_tail_shallowin();
-
-    test_conv2d_deep();
-    test_conv2d_shallowin();
-    test_conv2d_im2col();
-    test_conv2d_1x1();
-    test_conv2d_depthwise();
-    test_maxpool2d();
-    test_avgpool2d();
-    test_avgpool2d_global();
-    test_fully_connected_16();
-    test_requantize_16_to_8();
-    test_lookup8();
-    test_bsign_8();
-
-    return UNITY_END();
->>>>>>> 85e04f4f
 }